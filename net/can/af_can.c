/*
 * af_can.c - Protocol family CAN core module
 *            (used by different CAN protocol modules)
 *
 * Copyright (c) 2002-2017 Volkswagen Group Electronic Research
 * All rights reserved.
 *
 * Redistribution and use in source and binary forms, with or without
 * modification, are permitted provided that the following conditions
 * are met:
 * 1. Redistributions of source code must retain the above copyright
 *    notice, this list of conditions and the following disclaimer.
 * 2. Redistributions in binary form must reproduce the above copyright
 *    notice, this list of conditions and the following disclaimer in the
 *    documentation and/or other materials provided with the distribution.
 * 3. Neither the name of Volkswagen nor the names of its contributors
 *    may be used to endorse or promote products derived from this software
 *    without specific prior written permission.
 *
 * Alternatively, provided that this notice is retained in full, this
 * software may be distributed under the terms of the GNU General
 * Public License ("GPL") version 2, in which case the provisions of the
 * GPL apply INSTEAD OF those given above.
 *
 * The provided data structures and external interfaces from this code
 * are not restricted to be used by modules with a GPL compatible license.
 *
 * THIS SOFTWARE IS PROVIDED BY THE COPYRIGHT HOLDERS AND CONTRIBUTORS
 * "AS IS" AND ANY EXPRESS OR IMPLIED WARRANTIES, INCLUDING, BUT NOT
 * LIMITED TO, THE IMPLIED WARRANTIES OF MERCHANTABILITY AND FITNESS FOR
 * A PARTICULAR PURPOSE ARE DISCLAIMED. IN NO EVENT SHALL THE COPYRIGHT
 * OWNER OR CONTRIBUTORS BE LIABLE FOR ANY DIRECT, INDIRECT, INCIDENTAL,
 * SPECIAL, EXEMPLARY, OR CONSEQUENTIAL DAMAGES (INCLUDING, BUT NOT
 * LIMITED TO, PROCUREMENT OF SUBSTITUTE GOODS OR SERVICES; LOSS OF USE,
 * DATA, OR PROFITS; OR BUSINESS INTERRUPTION) HOWEVER CAUSED AND ON ANY
 * THEORY OF LIABILITY, WHETHER IN CONTRACT, STRICT LIABILITY, OR TORT
 * (INCLUDING NEGLIGENCE OR OTHERWISE) ARISING IN ANY WAY OUT OF THE USE
 * OF THIS SOFTWARE, EVEN IF ADVISED OF THE POSSIBILITY OF SUCH
 * DAMAGE.
 *
 */

#include <linux/module.h>
#include <linux/stddef.h>
#include <linux/init.h>
#include <linux/kmod.h>
#include <linux/slab.h>
#include <linux/list.h>
#include <linux/spinlock.h>
#include <linux/rcupdate.h>
#include <linux/uaccess.h>
#include <linux/net.h>
#include <linux/netdevice.h>
#include <linux/socket.h>
#include <linux/if_ether.h>
#include <linux/if_arp.h>
#include <linux/skbuff.h>
#include <linux/can.h>
#include <linux/can/core.h>
#include <linux/can/skb.h>
#include <linux/can/can-ml.h>
#include <linux/ratelimit.h>
#include <net/net_namespace.h>
#include <net/sock.h>

#include "af_can.h"

MODULE_DESCRIPTION("Controller Area Network PF_CAN core");
MODULE_LICENSE("Dual BSD/GPL");
MODULE_AUTHOR("Urs Thuermann <urs.thuermann@volkswagen.de>, "
	      "Oliver Hartkopp <oliver.hartkopp@volkswagen.de>");

MODULE_ALIAS_NETPROTO(PF_CAN);

static int stats_timer __read_mostly = 1;
module_param(stats_timer, int, 0444);
MODULE_PARM_DESC(stats_timer, "enable timer for statistics (default:on)");

static struct kmem_cache *rcv_cache __read_mostly;

/* table of registered CAN protocols */
static const struct can_proto __rcu *proto_tab[CAN_NPROTO] __read_mostly;
static DEFINE_MUTEX(proto_tab_lock);

static atomic_t skbcounter = ATOMIC_INIT(0);

/*
 * af_can socket functions
 */

int can_ioctl(struct socket *sock, unsigned int cmd, unsigned long arg)
{
	struct sock *sk = sock->sk;

	switch (cmd) {

	case SIOCGSTAMP:
		return sock_get_timestamp(sk, (struct timeval __user *)arg);

	default:
		return -ENOIOCTLCMD;
	}
}
EXPORT_SYMBOL(can_ioctl);

static void can_sock_destruct(struct sock *sk)
{
	skb_queue_purge(&sk->sk_receive_queue);
	skb_queue_purge(&sk->sk_error_queue);
}

static const struct can_proto *can_get_proto(int protocol)
{
	const struct can_proto *cp;

	rcu_read_lock();
	cp = rcu_dereference(proto_tab[protocol]);
	if (cp && !try_module_get(cp->prot->owner))
		cp = NULL;
	rcu_read_unlock();

	return cp;
}

static inline void can_put_proto(const struct can_proto *cp)
{
	module_put(cp->prot->owner);
}

static int can_create(struct net *net, struct socket *sock, int protocol,
		      int kern)
{
	struct sock *sk;
	const struct can_proto *cp;
	int err = 0;

	sock->state = SS_UNCONNECTED;

	if (protocol < 0 || protocol >= CAN_NPROTO)
		return -EINVAL;

	cp = can_get_proto(protocol);

#ifdef CONFIG_MODULES
	if (!cp) {
		/* try to load protocol module if kernel is modular */

		err = request_module("can-proto-%d", protocol);

		/*
		 * In case of error we only print a message but don't
		 * return the error code immediately.  Below we will
		 * return -EPROTONOSUPPORT
		 */
		if (err)
			printk_ratelimited(KERN_ERR "can: request_module "
			       "(can-proto-%d) failed.\n", protocol);

		cp = can_get_proto(protocol);
	}
#endif

	/* check for available protocol and correct usage */

	if (!cp)
		return -EPROTONOSUPPORT;

	if (cp->type != sock->type) {
		err = -EPROTOTYPE;
		goto errout;
	}

	sock->ops = cp->ops;

	sk = sk_alloc(net, PF_CAN, GFP_KERNEL, cp->prot, kern);
	if (!sk) {
		err = -ENOMEM;
		goto errout;
	}

	sock_init_data(sock, sk);
	sk->sk_destruct = can_sock_destruct;

	if (sk->sk_prot->init)
		err = sk->sk_prot->init(sk);

	if (err) {
		/* release sk on errors */
		sock_orphan(sk);
		sock_put(sk);
	}

 errout:
	can_put_proto(cp);
	return err;
}

/*
 * af_can tx path
 */

/**
 * can_send - transmit a CAN frame (optional with local loopback)
 * @skb: pointer to socket buffer with CAN frame in data section
 * @loop: loopback for listeners on local CAN sockets (recommended default!)
 *
 * Due to the loopback this routine must not be called from hardirq context.
 *
 * Return:
 *  0 on success
 *  -ENETDOWN when the selected interface is down
 *  -ENOBUFS on full driver queue (see net_xmit_errno())
 *  -ENOMEM when local loopback failed at calling skb_clone()
 *  -EPERM when trying to send on a non-CAN interface
 *  -EMSGSIZE CAN frame size is bigger than CAN interface MTU
 *  -EINVAL when the skb->data does not contain a valid CAN frame
 */
int can_send(struct sk_buff *skb, int loop)
{
	struct sk_buff *newskb = NULL;
	struct canfd_frame *cfd = (struct canfd_frame *)skb->data;
	struct can_stats *can_stats = dev_net(skb->dev)->can.can_stats;
	int err = -EINVAL;

	if (skb->len == CAN_MTU) {
		skb->protocol = htons(ETH_P_CAN);
		if (unlikely(cfd->len > CAN_MAX_DLEN))
			goto inval_skb;
	} else if (skb->len == CANFD_MTU) {
		skb->protocol = htons(ETH_P_CANFD);
		if (unlikely(cfd->len > CANFD_MAX_DLEN))
			goto inval_skb;
	} else
		goto inval_skb;

	/*
	 * Make sure the CAN frame can pass the selected CAN netdevice.
	 * As structs can_frame and canfd_frame are similar, we can provide
	 * CAN FD frames to legacy CAN drivers as long as the length is <= 8
	 */
	if (unlikely(skb->len > skb->dev->mtu && cfd->len > CAN_MAX_DLEN)) {
		err = -EMSGSIZE;
		goto inval_skb;
	}

	if (unlikely(skb->dev->type != ARPHRD_CAN)) {
		err = -EPERM;
		goto inval_skb;
	}

	if (unlikely(!(skb->dev->flags & IFF_UP))) {
		err = -ENETDOWN;
		goto inval_skb;
	}

	skb->ip_summed = CHECKSUM_UNNECESSARY;

	skb_reset_mac_header(skb);
	skb_reset_network_header(skb);
	skb_reset_transport_header(skb);

	if (loop) {
		/* local loopback of sent CAN frames */

		/* indication for the CAN driver: do loopback */
		skb->pkt_type = PACKET_LOOPBACK;

		/*
		 * The reference to the originating sock may be required
		 * by the receiving socket to check whether the frame is
		 * its own. Example: can_raw sockopt CAN_RAW_RECV_OWN_MSGS
		 * Therefore we have to ensure that skb->sk remains the
		 * reference to the originating sock by restoring skb->sk
		 * after each skb_clone() or skb_orphan() usage.
		 */

		if (!(skb->dev->flags & IFF_ECHO)) {
			/*
			 * If the interface is not capable to do loopback
			 * itself, we do it here.
			 */
			newskb = skb_clone(skb, GFP_ATOMIC);
			if (!newskb) {
				kfree_skb(skb);
				return -ENOMEM;
			}

			can_skb_set_owner(newskb, skb->sk);
			newskb->ip_summed = CHECKSUM_UNNECESSARY;
			newskb->pkt_type = PACKET_BROADCAST;
		}
	} else {
		/* indication for the CAN driver: no loopback required */
		skb->pkt_type = PACKET_HOST;
	}

	/* send to netdevice */
	err = dev_queue_xmit(skb);
	if (err > 0)
		err = net_xmit_errno(err);

	if (err) {
		kfree_skb(newskb);
		return err;
	}

	if (newskb)
		netif_rx_ni(newskb);

	/* update statistics */
	can_stats->tx_frames++;
	can_stats->tx_frames_delta++;

	return 0;

inval_skb:
	kfree_skb(skb);
	return err;
}
EXPORT_SYMBOL(can_send);

/*
 * af_can rx path
 */

<<<<<<< HEAD
static struct can_dev_rcv_lists *can_dev_rcv_lists_find(struct net *net,
							struct net_device *dev)
=======
static struct can_dev_rcv_lists *find_dev_rcv_lists(struct net *net,
						struct net_device *dev)
>>>>>>> a1c53f52
{
	if (dev) {
		struct can_ml_priv *ml_priv = dev->ml_priv;
		return &ml_priv->dev_rcv_lists;
	} else {
		return net->can.can_rx_alldev_list;
<<<<<<< HEAD
	}
=======
	else
		return (struct can_dev_rcv_lists *)dev->ml_priv;
>>>>>>> a1c53f52
}

/**
 * effhash - hash function for 29 bit CAN identifier reduction
 * @can_id: 29 bit CAN identifier
 *
 * Description:
 *  To reduce the linear traversal in one linked list of _single_ EFF CAN
 *  frame subscriptions the 29 bit identifier is mapped to 10 bits.
 *  (see CAN_EFF_RCV_HASH_BITS definition)
 *
 * Return:
 *  Hash value from 0x000 - 0x3FF ( enforced by CAN_EFF_RCV_HASH_BITS mask )
 */
static unsigned int effhash(canid_t can_id)
{
	unsigned int hash;

	hash = can_id;
	hash ^= can_id >> CAN_EFF_RCV_HASH_BITS;
	hash ^= can_id >> (2 * CAN_EFF_RCV_HASH_BITS);

	return hash & ((1 << CAN_EFF_RCV_HASH_BITS) - 1);
}

/**
 * can_rcv_list_find - determine optimal filterlist inside device filter struct
 * @can_id: pointer to CAN identifier of a given can_filter
 * @mask: pointer to CAN mask of a given can_filter
 * @d: pointer to the device filter struct
 *
 * Description:
 *  Returns the optimal filterlist to reduce the filter handling in the
 *  receive path. This function is called by service functions that need
 *  to register or unregister a can_filter in the filter lists.
 *
 *  A filter matches in general, when
 *
 *          <received_can_id> & mask == can_id & mask
 *
 *  so every bit set in the mask (even CAN_EFF_FLAG, CAN_RTR_FLAG) describe
 *  relevant bits for the filter.
 *
 *  The filter can be inverted (CAN_INV_FILTER bit set in can_id) or it can
 *  filter for error messages (CAN_ERR_FLAG bit set in mask). For error msg
 *  frames there is a special filterlist and a special rx path filter handling.
 *
 * Return:
 *  Pointer to optimal filterlist for the given can_id/mask pair.
 *  Constistency checked mask.
 *  Reduced can_id to have a preprocessed filter compare value.
 */
<<<<<<< HEAD
static struct hlist_head *can_rcv_list_find(canid_t *can_id, canid_t *mask,
					    struct can_dev_rcv_lists *dev_rcv_lists)
=======
static struct hlist_head *find_rcv_list(canid_t *can_id, canid_t *mask,
					struct can_dev_rcv_lists *d)
>>>>>>> a1c53f52
{
	canid_t inv = *can_id & CAN_INV_FILTER; /* save flag before masking */

	/* filter for error message frames in extra filterlist */
	if (*mask & CAN_ERR_FLAG) {
		/* clear CAN_ERR_FLAG in filter entry */
		*mask &= CAN_ERR_MASK;
		return &dev_rcv_lists->rx[RX_ERR];
	}

	/* with cleared CAN_ERR_FLAG we have a simple mask/value filterpair */

#define CAN_EFF_RTR_FLAGS (CAN_EFF_FLAG | CAN_RTR_FLAG)

	/* ensure valid values in can_mask for 'SFF only' frame filtering */
	if ((*mask & CAN_EFF_FLAG) && !(*can_id & CAN_EFF_FLAG))
		*mask &= (CAN_SFF_MASK | CAN_EFF_RTR_FLAGS);

	/* reduce condition testing at receive time */
	*can_id &= *mask;

	/* inverse can_id/can_mask filter */
	if (inv)
		return &dev_rcv_lists->rx[RX_INV];

	/* mask == 0 => no condition testing at receive time */
	if (!(*mask))
		return &dev_rcv_lists->rx[RX_ALL];

	/* extra filterlists for the subscription of a single non-RTR can_id */
	if (((*mask & CAN_EFF_RTR_FLAGS) == CAN_EFF_RTR_FLAGS) &&
	    !(*can_id & CAN_RTR_FLAG)) {

		if (*can_id & CAN_EFF_FLAG) {
			if (*mask == (CAN_EFF_MASK | CAN_EFF_RTR_FLAGS))
				return &dev_rcv_lists->rx_eff[effhash(*can_id)];
		} else {
			if (*mask == (CAN_SFF_MASK | CAN_EFF_RTR_FLAGS))
				return &dev_rcv_lists->rx_sff[*can_id];
		}
	}

	/* default: filter via can_id/can_mask */
	return &dev_rcv_lists->rx[RX_FIL];
}

/**
 * can_rx_register - subscribe CAN frames from a specific interface
 * @dev: pointer to netdevice (NULL => subcribe from 'all' CAN devices list)
 * @can_id: CAN identifier (see description)
 * @mask: CAN mask (see description)
 * @func: callback function on filter match
 * @data: returned parameter for callback function
 * @ident: string for calling module identification
 * @sk: socket pointer (might be NULL)
 *
 * Description:
 *  Invokes the callback function with the received sk_buff and the given
 *  parameter 'data' on a matching receive filter. A filter matches, when
 *
 *          <received_can_id> & mask == can_id & mask
 *
 *  The filter can be inverted (CAN_INV_FILTER bit set in can_id) or it can
 *  filter for error message frames (CAN_ERR_FLAG bit set in mask).
 *
 *  The provided pointer to the sk_buff is guaranteed to be valid as long as
 *  the callback function is running. The callback function must *not* free
 *  the given sk_buff while processing it's task. When the given sk_buff is
 *  needed after the end of the callback function it must be cloned inside
 *  the callback function with skb_clone().
 *
 * Return:
 *  0 on success
 *  -ENOMEM on missing cache mem to create subscription entry
 *  -ENODEV unknown device
 */
int can_rx_register(struct net *net, struct net_device *dev, canid_t can_id,
		    canid_t mask, void (*func)(struct sk_buff *, void *),
		    void *data, char *ident, struct sock *sk)
{
<<<<<<< HEAD
	struct receiver *rcv;
	struct hlist_head *rcv_list;
	struct can_dev_rcv_lists *dev_rcv_lists;
	struct can_pstats *can_pstats = net->can.can_pstats;
=======
	struct receiver *r;
	struct hlist_head *rl;
	struct can_dev_rcv_lists *d;
	struct s_pstats *can_pstats = net->can.can_pstats;
>>>>>>> a1c53f52
	int err = 0;

	/* insert new receiver  (dev,canid,mask) -> (func,data) */

	if (dev && dev->type != ARPHRD_CAN)
		return -ENODEV;

	if (dev && !net_eq(net, dev_net(dev)))
		return -ENODEV;

	rcv = kmem_cache_alloc(rcv_cache, GFP_KERNEL);
	if (!rcv)
		return -ENOMEM;

	spin_lock(&net->can.can_rcvlists_lock);

	dev_rcv_lists = can_dev_rcv_lists_find(net, dev);
	rcv_list = can_rcv_list_find(&can_id, &mask, dev_rcv_lists);

	rcv->can_id = can_id;
	rcv->mask = mask;
	rcv->matches = 0;
	rcv->func = func;
	rcv->data = data;
	rcv->ident = ident;
	rcv->sk = sk;

	hlist_add_head_rcu(&rcv->list, rcv_list);
	dev_rcv_lists->entries++;

	can_pstats->rcv_entries++;
	can_pstats->rcv_entries_max = max(can_pstats->rcv_entries_max,
					  can_pstats->rcv_entries);
	spin_unlock(&net->can.can_rcvlists_lock);

	return err;
}
EXPORT_SYMBOL(can_rx_register);

/*
 * can_rx_delete_receiver - rcu callback for single receiver entry removal
 */
static void can_rx_delete_receiver(struct rcu_head *rp)
{
	struct receiver *rcv = container_of(rp, struct receiver, rcu);
	struct sock *sk = rcv->sk;

	kmem_cache_free(rcv_cache, rcv);
	if (sk)
		sock_put(sk);
}

/**
 * can_rx_unregister - unsubscribe CAN frames from a specific interface
 * @dev: pointer to netdevice (NULL => unsubscribe from 'all' CAN devices list)
 * @can_id: CAN identifier
 * @mask: CAN mask
 * @func: callback function on filter match
 * @data: returned parameter for callback function
 *
 * Description:
 *  Removes subscription entry depending on given (subscription) values.
 */
void can_rx_unregister(struct net *net, struct net_device *dev, canid_t can_id,
		       canid_t mask, void (*func)(struct sk_buff *, void *),
		       void *data)
{
<<<<<<< HEAD
	struct receiver *rcv = NULL;
	struct hlist_head *rcv_list;
	struct can_pstats *can_pstats = net->can.can_pstats;
	struct can_dev_rcv_lists *dev_rcv_lists;
=======
	struct receiver *r = NULL;
	struct hlist_head *rl;
	struct s_pstats *can_pstats = net->can.can_pstats;
	struct can_dev_rcv_lists *d;
>>>>>>> a1c53f52

	if (dev && dev->type != ARPHRD_CAN)
		return;

	if (dev && !net_eq(net, dev_net(dev)))
		return;

	spin_lock(&net->can.can_rcvlists_lock);

	dev_rcv_lists = can_dev_rcv_lists_find(net, dev);
	rcv_list = can_rcv_list_find(&can_id, &mask, dev_rcv_lists);

	/*
	 * Search the receiver list for the item to delete.  This should
	 * exist, since no receiver may be unregistered that hasn't
	 * been registered before.
	 */
	hlist_for_each_entry_rcu(rcv, rcv_list, list) {
		if (rcv->can_id == can_id && rcv->mask == mask &&
		    rcv->func == func && rcv->data == data)
			break;
	}

	/*
	 * Check for bugs in CAN protocol implementations using af_can.c:
	 * 'rcv' will be NULL if no matching list item was found for removal.
	 */
	if (!rcv) {
		WARN(1, "BUG: receive list entry not found for dev %s, "
		     "id %03X, mask %03X\n", DNAME(dev), can_id, mask);
		goto out;
	}

	hlist_del_rcu(&rcv->list);
	dev_rcv_lists->entries--;

	if (can_pstats->rcv_entries > 0)
		can_pstats->rcv_entries--;

 out:
	spin_unlock(&net->can.can_rcvlists_lock);

	/* schedule the receiver item for deletion */
	if (rcv) {
		if (rcv->sk)
			sock_hold(rcv->sk);
		call_rcu(&rcv->rcu, can_rx_delete_receiver);
	}
}
EXPORT_SYMBOL(can_rx_unregister);

static inline void deliver(struct sk_buff *skb, struct receiver *rcv)
{
	rcv->func(skb, rcv->data);
	rcv->matches++;
}

<<<<<<< HEAD
static int can_rcv_filter(struct can_dev_rcv_lists *dev_rcv_lists, struct sk_buff *skb)
=======
static int can_rcv_filter(struct can_dev_rcv_lists *d, struct sk_buff *skb)
>>>>>>> a1c53f52
{
	struct receiver *rcv;
	int matches = 0;
	struct can_frame *cf = (struct can_frame *)skb->data;
	canid_t can_id = cf->can_id;

	if (dev_rcv_lists->entries == 0)
		return 0;

	if (can_id & CAN_ERR_FLAG) {
		/* check for error message frame entries only */
		hlist_for_each_entry_rcu(rcv, &dev_rcv_lists->rx[RX_ERR], list) {
			if (can_id & rcv->mask) {
				deliver(skb, rcv);
				matches++;
			}
		}
		return matches;
	}

	/* check for unfiltered entries */
	hlist_for_each_entry_rcu(rcv, &dev_rcv_lists->rx[RX_ALL], list) {
		deliver(skb, rcv);
		matches++;
	}

	/* check for can_id/mask entries */
	hlist_for_each_entry_rcu(rcv, &dev_rcv_lists->rx[RX_FIL], list) {
		if ((can_id & rcv->mask) == rcv->can_id) {
			deliver(skb, rcv);
			matches++;
		}
	}

	/* check for inverted can_id/mask entries */
	hlist_for_each_entry_rcu(rcv, &dev_rcv_lists->rx[RX_INV], list) {
		if ((can_id & rcv->mask) != rcv->can_id) {
			deliver(skb, rcv);
			matches++;
		}
	}

	/* check filterlists for single non-RTR can_ids */
	if (can_id & CAN_RTR_FLAG)
		return matches;

	if (can_id & CAN_EFF_FLAG) {
		hlist_for_each_entry_rcu(rcv, &dev_rcv_lists->rx_eff[effhash(can_id)], list) {
			if (rcv->can_id == can_id) {
				deliver(skb, rcv);
				matches++;
			}
		}
	} else {
		can_id &= CAN_SFF_MASK;
		hlist_for_each_entry_rcu(rcv, &dev_rcv_lists->rx_sff[can_id], list) {
			deliver(skb, rcv);
			matches++;
		}
	}

	return matches;
}

static void can_receive(struct sk_buff *skb, struct net_device *dev)
{
<<<<<<< HEAD
	struct can_dev_rcv_lists *dev_rcv_lists;
=======
	struct can_dev_rcv_lists *d;
>>>>>>> a1c53f52
	struct net *net = dev_net(dev);
	struct can_stats *can_stats = net->can.can_stats;
	int matches;

	/* update statistics */
	can_stats->rx_frames++;
	can_stats->rx_frames_delta++;

	/* create non-zero unique skb identifier together with *skb */
	while (!(can_skb_prv(skb)->skbcnt))
		can_skb_prv(skb)->skbcnt = atomic_inc_return(&skbcounter);

	rcu_read_lock();

	/* deliver the packet to sockets listening on all devices */
	matches = can_rcv_filter(net->can.can_rx_alldev_list, skb);

	/* find receive list for this device */
	dev_rcv_lists = can_dev_rcv_lists_find(net, dev);
	matches += can_rcv_filter(dev_rcv_lists, skb);

	rcu_read_unlock();

	/* consume the skbuff allocated by the netdevice driver */
	consume_skb(skb);

	if (matches > 0) {
		can_stats->matches++;
		can_stats->matches_delta++;
	}
}

static int can_rcv(struct sk_buff *skb, struct net_device *dev,
		   struct packet_type *pt, struct net_device *orig_dev)
{
	struct canfd_frame *cfd = (struct canfd_frame *)skb->data;

	if (unlikely(dev->type != ARPHRD_CAN || skb->len != CAN_MTU ||
		     cfd->len > CAN_MAX_DLEN)) {
		pr_warn_once("PF_CAN: dropped non conform CAN skbuf: dev type %d, len %d, datalen %d\n",
			     dev->type, skb->len, cfd->len);
		kfree_skb(skb);
		return NET_RX_DROP;
	}

	can_receive(skb, dev);
	return NET_RX_SUCCESS;
}

static int canfd_rcv(struct sk_buff *skb, struct net_device *dev,
		   struct packet_type *pt, struct net_device *orig_dev)
{
	struct canfd_frame *cfd = (struct canfd_frame *)skb->data;

	if (unlikely(dev->type != ARPHRD_CAN || skb->len != CANFD_MTU ||
		     cfd->len > CANFD_MAX_DLEN)) {
		pr_warn_once("PF_CAN: dropped non conform CAN FD skbuf: dev type %d, len %d, datalen %d\n",
			     dev->type, skb->len, cfd->len);
		kfree_skb(skb);
		return NET_RX_DROP;
	}

	can_receive(skb, dev);
	return NET_RX_SUCCESS;
}

/*
 * af_can protocol functions
 */

/**
 * can_proto_register - register CAN transport protocol
 * @cp: pointer to CAN protocol structure
 *
 * Return:
 *  0 on success
 *  -EINVAL invalid (out of range) protocol number
 *  -EBUSY  protocol already in use
 *  -ENOBUF if proto_register() fails
 */
int can_proto_register(const struct can_proto *cp)
{
	int proto = cp->protocol;
	int err = 0;

	if (proto < 0 || proto >= CAN_NPROTO) {
		pr_err("can: protocol number %d out of range\n", proto);
		return -EINVAL;
	}

	err = proto_register(cp->prot, 0);
	if (err < 0)
		return err;

	mutex_lock(&proto_tab_lock);

	if (rcu_access_pointer(proto_tab[proto])) {
		pr_err("can: protocol %d already registered\n", proto);
		err = -EBUSY;
	} else
		RCU_INIT_POINTER(proto_tab[proto], cp);

	mutex_unlock(&proto_tab_lock);

	if (err < 0)
		proto_unregister(cp->prot);

	return err;
}
EXPORT_SYMBOL(can_proto_register);

/**
 * can_proto_unregister - unregister CAN transport protocol
 * @cp: pointer to CAN protocol structure
 */
void can_proto_unregister(const struct can_proto *cp)
{
	int proto = cp->protocol;

	mutex_lock(&proto_tab_lock);
	BUG_ON(rcu_access_pointer(proto_tab[proto]) != cp);
	RCU_INIT_POINTER(proto_tab[proto], NULL);
	mutex_unlock(&proto_tab_lock);

	synchronize_rcu();

	proto_unregister(cp->prot);
}
EXPORT_SYMBOL(can_proto_unregister);

/*
 * af_can notifier to create/remove CAN netdevice specific structs
 */
static int can_notifier(struct notifier_block *nb, unsigned long msg,
			void *ptr)
{
	struct net_device *dev = netdev_notifier_info_to_dev(ptr);
<<<<<<< HEAD
=======
	struct can_dev_rcv_lists *d;
>>>>>>> a1c53f52

	if (dev->type != ARPHRD_CAN)
		return NOTIFY_DONE;

	switch (msg) {

	case NETDEV_REGISTER:
		WARN(!dev->ml_priv,
		     "No CAN mid layer private allocated, please fix your driver and use alloc_candev()!\n");
		break;
	}

	return NOTIFY_DONE;
}

static int can_pernet_init(struct net *net)
{
	spin_lock_init(&net->can.can_rcvlists_lock);
	net->can.can_rx_alldev_list =
		kzalloc(sizeof(struct can_dev_rcv_lists), GFP_KERNEL);
	if (!net->can.can_rx_alldev_list)
		goto out;
<<<<<<< HEAD
	net->can.can_stats = kzalloc(sizeof(struct can_stats), GFP_KERNEL);
	if (!net->can.can_stats)
		goto out_free_alldev_list;
	net->can.can_pstats = kzalloc(sizeof(struct can_pstats), GFP_KERNEL);
=======
	net->can.can_stats = kzalloc(sizeof(struct s_stats), GFP_KERNEL);
	if (!net->can.can_stats)
		goto out_free_alldev_list;
	net->can.can_pstats = kzalloc(sizeof(struct s_pstats), GFP_KERNEL);
>>>>>>> a1c53f52
	if (!net->can.can_pstats)
		goto out_free_can_stats;

	if (IS_ENABLED(CONFIG_PROC_FS)) {
		/* the statistics are updated every second (timer triggered) */
		if (stats_timer) {
			timer_setup(&net->can.can_stattimer, can_stat_update,
				    0);
			mod_timer(&net->can.can_stattimer,
				  round_jiffies(jiffies + HZ));
		}
		net->can.can_stats->jiffies_init = jiffies;
		can_init_proc(net);
	}

	return 0;

 out_free_can_stats:
	kfree(net->can.can_stats);
 out_free_alldev_list:
	kfree(net->can.can_rx_alldev_list);
 out:
	return -ENOMEM;
}

static void can_pernet_exit(struct net *net)
{
	if (IS_ENABLED(CONFIG_PROC_FS)) {
		can_remove_proc(net);
		if (stats_timer)
			del_timer_sync(&net->can.can_stattimer);
	}

<<<<<<< HEAD
=======
	/* remove created dev_rcv_lists from still registered CAN devices */
	rcu_read_lock();
	for_each_netdev_rcu(net, dev) {
		if (dev->type == ARPHRD_CAN && dev->ml_priv) {
			struct can_dev_rcv_lists *d = dev->ml_priv;

			BUG_ON(d->entries);
			kfree(d);
			dev->ml_priv = NULL;
		}
	}
	rcu_read_unlock();

>>>>>>> a1c53f52
	kfree(net->can.can_rx_alldev_list);
	kfree(net->can.can_stats);
	kfree(net->can.can_pstats);
}

/*
 * af_can module init/exit functions
 */

static struct packet_type can_packet __read_mostly = {
	.type = cpu_to_be16(ETH_P_CAN),
	.func = can_rcv,
};

static struct packet_type canfd_packet __read_mostly = {
	.type = cpu_to_be16(ETH_P_CANFD),
	.func = canfd_rcv,
};

static const struct net_proto_family can_family_ops = {
	.family = PF_CAN,
	.create = can_create,
	.owner  = THIS_MODULE,
};

/* notifier block for netdevice event */
static struct notifier_block can_netdev_notifier __read_mostly = {
	.notifier_call = can_notifier,
};

static struct pernet_operations can_pernet_ops __read_mostly = {
	.init = can_pernet_init,
	.exit = can_pernet_exit,
};

static __init int can_init(void)
{
	int err;

	/* check for correct padding to be able to use the structs similarly */
	BUILD_BUG_ON(offsetof(struct can_frame, can_dlc) !=
		     offsetof(struct canfd_frame, len) ||
		     offsetof(struct can_frame, data) !=
		     offsetof(struct canfd_frame, data));

	pr_info("can: controller area network core (" CAN_VERSION_STRING ")\n");

	rcv_cache = kmem_cache_create("can_receiver", sizeof(struct receiver),
				      0, 0, NULL);
	if (!rcv_cache)
		return -ENOMEM;

	err = register_pernet_subsys(&can_pernet_ops);
	if (err)
		goto out_pernet;

	/* protocol register */
	err = sock_register(&can_family_ops);
	if (err)
		goto out_sock;
	err = register_netdevice_notifier(&can_netdev_notifier);
	if (err)
		goto out_notifier;

	dev_add_pack(&can_packet);
	dev_add_pack(&canfd_packet);

	return 0;

out_notifier:
	sock_unregister(PF_CAN);
out_sock:
	unregister_pernet_subsys(&can_pernet_ops);
out_pernet:
	kmem_cache_destroy(rcv_cache);

	return err;
}

static __exit void can_exit(void)
{
	/* protocol unregister */
	dev_remove_pack(&canfd_packet);
	dev_remove_pack(&can_packet);
	unregister_netdevice_notifier(&can_netdev_notifier);
	sock_unregister(PF_CAN);

	unregister_pernet_subsys(&can_pernet_ops);

	rcu_barrier(); /* Wait for completion of call_rcu()'s */

	kmem_cache_destroy(rcv_cache);
}

module_init(can_init);
module_exit(can_exit);<|MERGE_RESOLUTION|>--- conflicted
+++ resolved
@@ -322,26 +322,15 @@
 /*
  * af_can rx path
  */
-
-<<<<<<< HEAD
 static struct can_dev_rcv_lists *can_dev_rcv_lists_find(struct net *net,
 							struct net_device *dev)
-=======
-static struct can_dev_rcv_lists *find_dev_rcv_lists(struct net *net,
-						struct net_device *dev)
->>>>>>> a1c53f52
 {
 	if (dev) {
 		struct can_ml_priv *ml_priv = dev->ml_priv;
 		return &ml_priv->dev_rcv_lists;
 	} else {
 		return net->can.can_rx_alldev_list;
-<<<<<<< HEAD
-	}
-=======
-	else
-		return (struct can_dev_rcv_lists *)dev->ml_priv;
->>>>>>> a1c53f52
+	}
 }
 
 /**
@@ -394,13 +383,8 @@
  *  Constistency checked mask.
  *  Reduced can_id to have a preprocessed filter compare value.
  */
-<<<<<<< HEAD
 static struct hlist_head *can_rcv_list_find(canid_t *can_id, canid_t *mask,
 					    struct can_dev_rcv_lists *dev_rcv_lists)
-=======
-static struct hlist_head *find_rcv_list(canid_t *can_id, canid_t *mask,
-					struct can_dev_rcv_lists *d)
->>>>>>> a1c53f52
 {
 	canid_t inv = *can_id & CAN_INV_FILTER; /* save flag before masking */
 
@@ -481,17 +465,10 @@
 		    canid_t mask, void (*func)(struct sk_buff *, void *),
 		    void *data, char *ident, struct sock *sk)
 {
-<<<<<<< HEAD
 	struct receiver *rcv;
 	struct hlist_head *rcv_list;
 	struct can_dev_rcv_lists *dev_rcv_lists;
 	struct can_pstats *can_pstats = net->can.can_pstats;
-=======
-	struct receiver *r;
-	struct hlist_head *rl;
-	struct can_dev_rcv_lists *d;
-	struct s_pstats *can_pstats = net->can.can_pstats;
->>>>>>> a1c53f52
 	int err = 0;
 
 	/* insert new receiver  (dev,canid,mask) -> (func,data) */
@@ -559,17 +536,10 @@
 		       canid_t mask, void (*func)(struct sk_buff *, void *),
 		       void *data)
 {
-<<<<<<< HEAD
 	struct receiver *rcv = NULL;
 	struct hlist_head *rcv_list;
 	struct can_pstats *can_pstats = net->can.can_pstats;
 	struct can_dev_rcv_lists *dev_rcv_lists;
-=======
-	struct receiver *r = NULL;
-	struct hlist_head *rl;
-	struct s_pstats *can_pstats = net->can.can_pstats;
-	struct can_dev_rcv_lists *d;
->>>>>>> a1c53f52
 
 	if (dev && dev->type != ARPHRD_CAN)
 		return;
@@ -627,11 +597,7 @@
 	rcv->matches++;
 }
 
-<<<<<<< HEAD
 static int can_rcv_filter(struct can_dev_rcv_lists *dev_rcv_lists, struct sk_buff *skb)
-=======
-static int can_rcv_filter(struct can_dev_rcv_lists *d, struct sk_buff *skb)
->>>>>>> a1c53f52
 {
 	struct receiver *rcv;
 	int matches = 0;
@@ -698,11 +664,7 @@
 
 static void can_receive(struct sk_buff *skb, struct net_device *dev)
 {
-<<<<<<< HEAD
 	struct can_dev_rcv_lists *dev_rcv_lists;
-=======
-	struct can_dev_rcv_lists *d;
->>>>>>> a1c53f52
 	struct net *net = dev_net(dev);
 	struct can_stats *can_stats = net->can.can_stats;
 	int matches;
@@ -840,10 +802,6 @@
 			void *ptr)
 {
 	struct net_device *dev = netdev_notifier_info_to_dev(ptr);
-<<<<<<< HEAD
-=======
-	struct can_dev_rcv_lists *d;
->>>>>>> a1c53f52
 
 	if (dev->type != ARPHRD_CAN)
 		return NOTIFY_DONE;
@@ -866,17 +824,10 @@
 		kzalloc(sizeof(struct can_dev_rcv_lists), GFP_KERNEL);
 	if (!net->can.can_rx_alldev_list)
 		goto out;
-<<<<<<< HEAD
 	net->can.can_stats = kzalloc(sizeof(struct can_stats), GFP_KERNEL);
 	if (!net->can.can_stats)
 		goto out_free_alldev_list;
 	net->can.can_pstats = kzalloc(sizeof(struct can_pstats), GFP_KERNEL);
-=======
-	net->can.can_stats = kzalloc(sizeof(struct s_stats), GFP_KERNEL);
-	if (!net->can.can_stats)
-		goto out_free_alldev_list;
-	net->can.can_pstats = kzalloc(sizeof(struct s_pstats), GFP_KERNEL);
->>>>>>> a1c53f52
 	if (!net->can.can_pstats)
 		goto out_free_can_stats;
 
@@ -910,22 +861,6 @@
 			del_timer_sync(&net->can.can_stattimer);
 	}
 
-<<<<<<< HEAD
-=======
-	/* remove created dev_rcv_lists from still registered CAN devices */
-	rcu_read_lock();
-	for_each_netdev_rcu(net, dev) {
-		if (dev->type == ARPHRD_CAN && dev->ml_priv) {
-			struct can_dev_rcv_lists *d = dev->ml_priv;
-
-			BUG_ON(d->entries);
-			kfree(d);
-			dev->ml_priv = NULL;
-		}
-	}
-	rcu_read_unlock();
-
->>>>>>> a1c53f52
 	kfree(net->can.can_rx_alldev_list);
 	kfree(net->can.can_stats);
 	kfree(net->can.can_pstats);
