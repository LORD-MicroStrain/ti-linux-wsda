--- conflicted
+++ resolved
@@ -50,7 +50,6 @@
 static struct of_dev_auxdata omap_auxdata_lookup[];
 static struct twl4030_gpio_platform_data twl_gpio_auxdata;
 
-<<<<<<< HEAD
 #if defined(CONFIG_SOC_AM33XX) || defined(CONFIG_SOC_AM43XX)
 static struct gfx_sgx_platform_data sgx_pdata = {
 	.reset_name = "gfx",
@@ -58,7 +57,7 @@
 	.deassert_reset = omap_device_deassert_hardreset,
 };
 #endif
-=======
+
 static bool __maybe_unused omap_device_is_enabled(struct platform_device *pdev)
 {
 	struct omap_device *od = to_omap_device(pdev);
@@ -68,7 +67,6 @@
 	else
 		return false;
 }
->>>>>>> c7010a09
 
 #if IS_ENABLED(CONFIG_OMAP_IOMMU)
 
