--- conflicted
+++ resolved
@@ -86,15 +86,6 @@
 /*
  * System Peripherals
  */
-<<<<<<< HEAD
-#define AT91_DDRSDRC1	(0xffffe400 - AT91_BASE_SYS)
-#define AT91_DDRSDRC0	(0xffffe600 - AT91_BASE_SYS)
-#define AT91_MATRIX	(0xffffea00 - AT91_BASE_SYS)
-#define AT91_PMC	(0xfffffc00 - AT91_BASE_SYS)
-#define AT91_GPBR	(0xfffffd60 - AT91_BASE_SYS)
-
-=======
->>>>>>> e9676695
 #define AT91SAM9G45_BASE_ECC	0xffffe200
 #define AT91SAM9G45_BASE_DDRSDRC1 0xffffe400
 #define AT91SAM9G45_BASE_DDRSDRC0 0xffffe600
