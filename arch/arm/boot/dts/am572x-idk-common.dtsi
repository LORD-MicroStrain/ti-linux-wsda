// SPDX-License-Identifier: GPL-2.0
/*
 * Copyright (C) 2017 Texas Instruments Incorporated - http://www.ti.com/
 */

#include <dt-bindings/gpio/gpio.h>
#include <dt-bindings/interrupt-controller/irq.h>
#include "am57xx-idk-common.dtsi"
#include "dra74-ipu-dsp-common.dtsi"

/ {
	memory@0 {
		device_type = "memory";
		reg = <0x0 0x80000000 0x0 0x80000000>;
	};

	reserved-memory {
		#address-cells = <2>;
		#size-cells = <2>;
		ranges;

		ipu2_memory_region: ipu2-memory@95800000 {
			compatible = "shared-dma-pool";
			reg = <0x0 0x95800000 0x0 0x3800000>;
			reusable;
			status = "okay";
		};

		dsp1_memory_region: dsp1-memory@99000000 {
			compatible = "shared-dma-pool";
			reg = <0x0 0x99000000 0x0 0x4000000>;
			reusable;
			status = "okay";
		};

		ipu1_memory_region: ipu1-memory@9d000000 {
			compatible = "shared-dma-pool";
			reg = <0x0 0x9d000000 0x0 0x2000000>;
			reusable;
			status = "okay";
		};

		dsp2_memory_region: dsp2-memory@9f000000 {
			compatible = "shared-dma-pool";
			reg = <0x0 0x9f000000 0x0 0x800000>;
			reusable;
			status = "okay";
		};
	};

	status-leds {
		compatible = "gpio-leds";
		cpu0-led {
			label = "status0:red:cpu0";
			gpios = <&gpio4 0 GPIO_ACTIVE_HIGH>;
			default-state = "off";
			linux,default-trigger = "cpu0";
		};

		usr0-led {
			label = "status0:green:usr";
			gpios = <&gpio3 11 GPIO_ACTIVE_HIGH>;
			default-state = "off";
		};

		heartbeat-led {
			label = "status0:blue:heartbeat";
			gpios = <&gpio3 12 GPIO_ACTIVE_HIGH>;
			default-state = "off";
			linux,default-trigger = "heartbeat";
		};

		cpu1-led {
			label = "status1:red:cpu1";
			gpios = <&gpio3 10 GPIO_ACTIVE_HIGH>;
			default-state = "off";
			linux,default-trigger = "cpu1";
		};

		usr1-led {
			label = "status1:green:usr";
			gpios = <&gpio7 23 GPIO_ACTIVE_HIGH>;
			default-state = "off";
		};

		mmc0-led {
			label = "status1:blue:mmc0";
			gpios = <&gpio7 22 GPIO_ACTIVE_HIGH>;
			default-state = "off";
			linux,default-trigger = "mmc0";
		};
	};
};

&extcon_usb2 {
	id-gpio = <&gpio3 16 GPIO_ACTIVE_HIGH>;
	vbus-gpio = <&gpio3 26 GPIO_ACTIVE_HIGH>;
};

&sn65hvs882 {
	load-gpios = <&gpio3 19 GPIO_ACTIVE_LOW>;
};

&pcie1_rc {
	status = "okay";
	gpios = <&gpio3 23 GPIO_ACTIVE_HIGH>;
};

&pcie1_ep {
	gpios = <&gpio3 23 GPIO_ACTIVE_HIGH>;
};

&ipu2 {
	status = "okay";
	memory-region = <&ipu2_memory_region>;
};

&ipu1 {
	status = "okay";
<<<<<<< HEAD
	mbox_ipu2_ipc3x: mbox_ipu2_ipc3x {
		status = "okay";
	};
	mbox_dsp2_ipc3x: mbox_dsp2_ipc3x {
		status = "okay";
	};
};

&ov2659_1 {
	remote-endpoint = <&vin4b_ep>;
};

&vin4b {
	vin4b_ep: endpoint@3 {
		slave-mode;
		remote-endpoint = <&ov2659_1>;
	};
};

&vip2 {
	status = "okay";
=======
	memory-region = <&ipu1_memory_region>;
};

&dsp1 {
	status = "okay";
	memory-region = <&dsp1_memory_region>;
};

&dsp2 {
	status = "okay";
	memory-region = <&dsp2_memory_region>;
>>>>>>> 8a953aee
};<|MERGE_RESOLUTION|>--- conflicted
+++ resolved
@@ -117,13 +117,17 @@
 
 &ipu1 {
 	status = "okay";
-<<<<<<< HEAD
-	mbox_ipu2_ipc3x: mbox_ipu2_ipc3x {
-		status = "okay";
-	};
-	mbox_dsp2_ipc3x: mbox_dsp2_ipc3x {
-		status = "okay";
-	};
+	memory-region = <&ipu1_memory_region>;
+};
+
+&dsp1 {
+	status = "okay";
+	memory-region = <&dsp1_memory_region>;
+};
+
+&dsp2 {
+	status = "okay";
+	memory-region = <&dsp2_memory_region>;
 };
 
 &ov2659_1 {
@@ -139,17 +143,4 @@
 
 &vip2 {
 	status = "okay";
-=======
-	memory-region = <&ipu1_memory_region>;
-};
-
-&dsp1 {
-	status = "okay";
-	memory-region = <&dsp1_memory_region>;
-};
-
-&dsp2 {
-	status = "okay";
-	memory-region = <&dsp2_memory_region>;
->>>>>>> 8a953aee
 };