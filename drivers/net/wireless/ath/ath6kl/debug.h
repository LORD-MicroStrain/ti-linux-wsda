/*
 * Copyright (c) 2011 Atheros Communications Inc.
 *
 * Permission to use, copy, modify, and/or distribute this software for any
 * purpose with or without fee is hereby granted, provided that the above
 * copyright notice and this permission notice appear in all copies.
 *
 * THE SOFTWARE IS PROVIDED "AS IS" AND THE AUTHOR DISCLAIMS ALL WARRANTIES
 * WITH REGARD TO THIS SOFTWARE INCLUDING ALL IMPLIED WARRANTIES OF
 * MERCHANTABILITY AND FITNESS. IN NO EVENT SHALL THE AUTHOR BE LIABLE FOR
 * ANY SPECIAL, DIRECT, INDIRECT, OR CONSEQUENTIAL DAMAGES OR ANY DAMAGES
 * WHATSOEVER RESULTING FROM LOSS OF USE, DATA OR PROFITS, WHETHER IN AN
 * ACTION OF CONTRACT, NEGLIGENCE OR OTHER TORTIOUS ACTION, ARISING OUT OF
 * OR IN CONNECTION WITH THE USE OR PERFORMANCE OF THIS SOFTWARE.
 */

#ifndef DEBUG_H
#define DEBUG_H

#include "hif.h"

enum ATH6K_DEBUG_MASK {
	ATH6KL_DBG_CREDIT	= BIT(0),
	/* hole */
	ATH6KL_DBG_WLAN_TX      = BIT(2),     /* wlan tx */
	ATH6KL_DBG_WLAN_RX      = BIT(3),     /* wlan rx */
	ATH6KL_DBG_BMI		= BIT(4),     /* bmi tracing */
	ATH6KL_DBG_HTC		= BIT(5),
	ATH6KL_DBG_HIF		= BIT(6),
	ATH6KL_DBG_IRQ		= BIT(7),     /* interrupt processing */
	/* hole */
	/* hole */
	ATH6KL_DBG_WMI          = BIT(10),    /* wmi tracing */
	ATH6KL_DBG_TRC	        = BIT(11),    /* generic func tracing */
	ATH6KL_DBG_SCATTER	= BIT(12),    /* hif scatter tracing */
	ATH6KL_DBG_WLAN_CFG     = BIT(13),    /* cfg80211 i/f file tracing */
	ATH6KL_DBG_RAW_BYTES    = BIT(14),    /* dump tx/rx frames */
	ATH6KL_DBG_AGGR		= BIT(15),    /* aggregation */
	ATH6KL_DBG_SDIO		= BIT(16),
	ATH6KL_DBG_SDIO_DUMP	= BIT(17),
	ATH6KL_DBG_BOOT		= BIT(18),    /* driver init and fw boot */
	ATH6KL_DBG_WMI_DUMP	= BIT(19),
	ATH6KL_DBG_SUSPEND	= BIT(20),
<<<<<<< HEAD
=======
	ATH6KL_DBG_USB		= BIT(21),
>>>>>>> dc0d633e
	ATH6KL_DBG_ANY	        = 0xffffffff  /* enable all logs */
};

extern unsigned int debug_mask;
extern __printf(2, 3)
int ath6kl_printk(const char *level, const char *fmt, ...);

#define ath6kl_info(fmt, ...)				\
	ath6kl_printk(KERN_INFO, fmt, ##__VA_ARGS__)
#define ath6kl_err(fmt, ...)					\
	ath6kl_printk(KERN_ERR, fmt, ##__VA_ARGS__)
#define ath6kl_warn(fmt, ...)					\
	ath6kl_printk(KERN_WARNING, fmt, ##__VA_ARGS__)

#define AR_DBG_LVL_CHECK(mask)	(debug_mask & mask)

enum ath6kl_war {
	ATH6KL_WAR_INVALID_RATE,
};

#ifdef CONFIG_ATH6KL_DEBUG
#define ath6kl_dbg(mask, fmt, ...)					\
	({								\
	 int rtn;							\
	 if (debug_mask & mask)						\
		rtn = ath6kl_printk(KERN_DEBUG, fmt, ##__VA_ARGS__);	\
	 else								\
		rtn = 0;						\
									\
	 rtn;								\
	 })

static inline void ath6kl_dbg_dump(enum ATH6K_DEBUG_MASK mask,
				   const char *msg, const char *prefix,
				   const void *buf, size_t len)
{
	if (debug_mask & mask) {
		if (msg)
			ath6kl_dbg(mask, "%s\n", msg);

		print_hex_dump_bytes(prefix, DUMP_PREFIX_OFFSET, buf, len);
	}
}

void ath6kl_dump_registers(struct ath6kl_device *dev,
			   struct ath6kl_irq_proc_registers *irq_proc_reg,
			   struct ath6kl_irq_enable_reg *irq_en_reg);
void dump_cred_dist_stats(struct htc_target *target);
void ath6kl_debug_fwlog_event(struct ath6kl *ar, const void *buf, size_t len);
void ath6kl_debug_war(struct ath6kl *ar, enum ath6kl_war war);
int ath6kl_debug_roam_tbl_event(struct ath6kl *ar, const void *buf,
				size_t len);
void ath6kl_debug_set_keepalive(struct ath6kl *ar, u8 keepalive);
void ath6kl_debug_set_disconnect_timeout(struct ath6kl *ar, u8 timeout);
int ath6kl_debug_init(struct ath6kl *ar);
void ath6kl_debug_cleanup(struct ath6kl *ar);

#else
static inline int ath6kl_dbg(enum ATH6K_DEBUG_MASK dbg_mask,
			     const char *fmt, ...)
{
	return 0;
}

static inline void ath6kl_dbg_dump(enum ATH6K_DEBUG_MASK mask,
				   const char *msg, const char *prefix,
				   const void *buf, size_t len)
{
}

static inline void ath6kl_dump_registers(struct ath6kl_device *dev,
		struct ath6kl_irq_proc_registers *irq_proc_reg,
		struct ath6kl_irq_enable_reg *irq_en_reg)
{

}
static inline void dump_cred_dist_stats(struct htc_target *target)
{
}

static inline void ath6kl_debug_fwlog_event(struct ath6kl *ar,
					    const void *buf, size_t len)
{
}

static inline void ath6kl_debug_war(struct ath6kl *ar, enum ath6kl_war war)
{
}

static inline int ath6kl_debug_roam_tbl_event(struct ath6kl *ar,
					      const void *buf, size_t len)
{
	return 0;
}

static inline void ath6kl_debug_set_keepalive(struct ath6kl *ar, u8 keepalive)
{
}

static inline void ath6kl_debug_set_disconnect_timeout(struct ath6kl *ar,
						       u8 timeout)
{
}

static inline int ath6kl_debug_init(struct ath6kl *ar)
{
	return 0;
}

static inline void ath6kl_debug_cleanup(struct ath6kl *ar)
{
}

#endif
#endif<|MERGE_RESOLUTION|>--- conflicted
+++ resolved
@@ -41,10 +41,7 @@
 	ATH6KL_DBG_BOOT		= BIT(18),    /* driver init and fw boot */
 	ATH6KL_DBG_WMI_DUMP	= BIT(19),
 	ATH6KL_DBG_SUSPEND	= BIT(20),
-<<<<<<< HEAD
-=======
 	ATH6KL_DBG_USB		= BIT(21),
->>>>>>> dc0d633e
 	ATH6KL_DBG_ANY	        = 0xffffffff  /* enable all logs */
 };
 
