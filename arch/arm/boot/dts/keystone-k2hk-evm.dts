/*
 * Copyright 2013-2014 Texas Instruments, Inc.
 *
 * Keystone 2 Kepler/Hawking EVM device tree
 *
 * This program is free software; you can redistribute it and/or modify
 * it under the terms of the GNU General Public License version 2 as
 * published by the Free Software Foundation.
 */
/dts-v1/;

#include "keystone.dtsi"
#include "keystone-k2hk.dtsi"

/ {
	compatible =  "ti,k2hk-evm", "ti,k2hk", "ti,keystone";
	model = "Texas Instruments Keystone 2 Kepler/Hawking EVM";

	reserved-memory {
		#address-cells = <2>;
		#size-cells = <2>;
		ranges;

		dsp_common_cma_pool: dsp_common_cma_pool@81f800000 {
			compatible = "shared-dma-pool";
			reg = <0x00000008 0x1f800000 0x00000000 0x800000>;
			reusable;
			status = "okay";
		};

		dsp_common_mpm_pool: dsp_common_mpm_pool@820000000 {
			compatible = "shared-dma-pool";
			reg = <0x00000008 0x20000000 0x00000000 0x10000000>;
			no-map;
			status = "okay";
		};
	};

	soc {
		clocks {
			refclksys: refclksys {
				#clock-cells = <0>;
				compatible = "fixed-clock";
				clock-frequency = <122880000>;
				clock-output-names = "refclk-sys";
			};

			refclkpass: refclkpass {
				#clock-cells = <0>;
				compatible = "fixed-clock";
				clock-frequency = <122880000>;
				clock-output-names = "refclk-pass";
			};

			refclkarm: refclkarm {
				#clock-cells = <0>;
				compatible = "fixed-clock";
				clock-frequency = <125000000>;
				clock-output-names = "refclk-arm";
			};

			refclkddr3a: refclkddr3a {
				#clock-cells = <0>;
				compatible = "fixed-clock";
				clock-frequency = <100000000>;
				clock-output-names = "refclk-ddr3a";
			};

			refclkddr3b: refclkddr3b {
				#clock-cells = <0>;
				compatible = "fixed-clock";
				clock-frequency = <100000000>;
				clock-output-names = "refclk-ddr3b";
			};
		};

		ddr3edac: edac@21010000 {
			status = "ok";
		};

		mpm_mem: dspmem@a0000000 {
			compatible = "ti,keystone-dsp-mem";
			reg = <0xa0000000 0x10000000>;
		};
	};

	leds {
		compatible = "gpio-leds";
		debug1_1 {
			label = "keystone:green:debug1";
			gpios = <&gpio0 12 GPIO_ACTIVE_HIGH>; /* 12 */
		};

		debug1_2 {
			label = "keystone:red:debug1";
			gpios = <&gpio0 13 GPIO_ACTIVE_HIGH>; /* 13 */
		};

		debug2 {
			label = "keystone:blue:debug2";
			gpios = <&gpio0 14 GPIO_ACTIVE_HIGH>; /* 14 */
		};

		debug3 {
			label = "keystone:blue:debug3";
			gpios = <&gpio0 15 GPIO_ACTIVE_HIGH>; /* 15 */
		};
	};
};

&usb_phy {
	status = "okay";
};

&keystone_usb0 {
	status = "okay";
};

&usb0 {
	dr_mode = "host";
};

&aemif {
	cs0 {
		#address-cells = <2>;
		#size-cells = <1>;
		clock-ranges;
		ranges;

		ti,cs-chipselect = <0>;
		/* all timings in nanoseconds */
		ti,cs-min-turnaround-ns = <12>;
		ti,cs-read-hold-ns = <6>;
		ti,cs-read-strobe-ns = <23>;
		ti,cs-read-setup-ns = <9>;
		ti,cs-write-hold-ns = <8>;
		ti,cs-write-strobe-ns = <23>;
		ti,cs-write-setup-ns = <8>;

		nand@0,0 {
			compatible = "ti,keystone-nand","ti,davinci-nand";
			#address-cells = <1>;
			#size-cells = <1>;
			reg = <0 0 0x4000000
			       1 0 0x0000100>;

			ti,davinci-chipselect = <0>;
			ti,davinci-mask-ale = <0x2000>;
			ti,davinci-mask-cle = <0x4000>;
			ti,davinci-mask-chipsel = <0>;
			nand-ecc-mode = "hw";
			ti,davinci-ecc-bits = <4>;
			nand-on-flash-bbt;

			partition@0 {
				label = "u-boot";
				reg = <0x0 0x100000>;
				read-only;
			};

			partition@100000 {
				label = "params";
				reg = <0x100000 0x80000>;
				read-only;
			};

			partition@180000 {
				label = "ubifs";
				reg = <0x180000 0x1fe80000>;
			};
		};
	};
};

&i2c0 {
	dtt@50 {
		compatible = "at,24c1024";
		reg = <0x50>;
	};
};

&spi0 {
	nor_flash: n25q128a11@0 {
		#address-cells = <1>;
		#size-cells = <1>;
		compatible = "Micron,n25q128a11";
		spi-max-frequency = <54000000>;
		m25p,fast-read;
		reg = <0>;

		partition@0 {
			label = "u-boot-spl";
			reg = <0x0 0x80000>;
			read-only;
		};

		partition@1 {
			label = "misc";
			reg = <0x80000 0xf80000>;
		};
	};
};

&mdio {
	status = "ok";
	ethphy0: ethernet-phy@0 {
		compatible = "marvell,88E1111", "ethernet-phy-ieee802.3-c22";
		reg = <0>;
	};

	ethphy1: ethernet-phy@1 {
		compatible = "marvell,88E1111", "ethernet-phy-ieee802.3-c22";
		reg = <1>;
	};
};

<<<<<<< HEAD
&gbe_serdes {
	status = "okay";
=======
&dsp0 {
	memory-region = <&dsp_common_cma_pool>;
};

&dsp1 {
	memory-region = <&dsp_common_cma_pool>;
};

&dsp2 {
	memory-region = <&dsp_common_cma_pool>;
};

&dsp3 {
	memory-region = <&dsp_common_cma_pool>;
};

&dsp4 {
	memory-region = <&dsp_common_cma_pool>;
};

&dsp5 {
	memory-region = <&dsp_common_cma_pool>;
};

&dsp6 {
	memory-region = <&dsp_common_cma_pool>;
};

&dsp7 {
	memory-region = <&dsp_common_cma_pool>;
>>>>>>> 629da405
};<|MERGE_RESOLUTION|>--- conflicted
+++ resolved
@@ -214,10 +214,10 @@
 	};
 };
 
-<<<<<<< HEAD
 &gbe_serdes {
 	status = "okay";
-=======
+};
+
 &dsp0 {
 	memory-region = <&dsp_common_cma_pool>;
 };
@@ -248,5 +248,4 @@
 
 &dsp7 {
 	memory-region = <&dsp_common_cma_pool>;
->>>>>>> 629da405
 };