/*
 * Copyright (C) 2013 Texas Instruments Incorporated - http://www.ti.com/
 *
 * This program is free software; you can redistribute it and/or modify
 * it under the terms of the GNU General Public License version 2 as
 * published by the Free Software Foundation.
 */
/dts-v1/;

#include "dra74x.dtsi"
#include <dt-bindings/gpio/gpio.h>
#include <dt-bindings/clk/ti-dra7-atl.h>
#include <dt-bindings/input/input.h>

/ {
	model = "TI DRA742";
	compatible = "ti,dra7-evm", "ti,dra742", "ti,dra74", "ti,dra7";

	memory@0 {
		device_type = "memory";
		reg = <0x0 0x80000000 0x0 0x60000000>; /* 1536 MB */
	};

<<<<<<< HEAD
	reserved-memory {
		#address-cells = <2>;
		#size-cells = <2>;
		ranges;

		ipu2_cma_pool: ipu2_cma@95800000 {
			compatible = "shared-dma-pool";
			reg = <0x0 0x95800000 0x0 0x3800000>;
			reusable;
			status = "okay";
		};

		dsp1_cma_pool: dsp1_cma@99000000 {
			compatible = "shared-dma-pool";
			reg = <0x0 0x99000000 0x0 0x4000000>;
			reusable;
			status = "okay";
		};

		ipu1_cma_pool: ipu1_cma@9d000000 {
			compatible = "shared-dma-pool";
			reg = <0x0 0x9d000000 0x0 0x2000000>;
			reusable;
			status = "okay";
		};

		dsp2_cma_pool: dsp2_cma@9f000000 {
			compatible = "shared-dma-pool";
			reg = <0x0 0x9f000000 0x0 0x800000>;
			reusable;
			status = "okay";
		};
=======
	chosen {
		stdout-path = &uart1;
>>>>>>> b82663b6
	};

	evm_3v3_sd: fixedregulator-sd {
		compatible = "regulator-fixed";
		regulator-name = "evm_3v3_sd";
		regulator-min-microvolt = <3300000>;
		regulator-max-microvolt = <3300000>;
		enable-active-high;
		gpio = <&pcf_gpio_21 5 GPIO_ACTIVE_HIGH>;
	};

	evm_3v3_sw: fixedregulator-evm_3v3_sw {
		compatible = "regulator-fixed";
		regulator-name = "evm_3v3_sw";
		vin-supply = <&sysen1>;
		regulator-min-microvolt = <3300000>;
		regulator-max-microvolt = <3300000>;
	};

	aic_dvdd: fixedregulator-aic_dvdd {
		/* TPS77018DBVT */
		compatible = "regulator-fixed";
		regulator-name = "aic_dvdd";
		vin-supply = <&evm_3v3_sw>;
		regulator-min-microvolt = <1800000>;
		regulator-max-microvolt = <1800000>;
	};

	extcon_usb1: extcon_usb1 {
		compatible = "linux,extcon-usb-gpio";
		id-gpio = <&pcf_gpio_21 1 GPIO_ACTIVE_HIGH>;
	};

	extcon_usb2: extcon_usb2 {
		compatible = "linux,extcon-usb-gpio";
		id-gpio = <&pcf_gpio_21 2 GPIO_ACTIVE_HIGH>;
	};

	vtt_fixed: fixedregulator-vtt {
		compatible = "regulator-fixed";
		regulator-name = "vtt_fixed";
		regulator-min-microvolt = <1350000>;
		regulator-max-microvolt = <1350000>;
		regulator-always-on;
		regulator-boot-on;
		enable-active-high;
		vin-supply = <&sysen2>;
		gpio = <&gpio7 11 GPIO_ACTIVE_HIGH>;
	};

	sound0: sound0 {
		compatible = "simple-audio-card";
		simple-audio-card,name = "DRA7xx-EVM";
		simple-audio-card,widgets =
			"Headphone", "Headphone Jack",
			"Line", "Line Out",
			"Microphone", "Mic Jack",
			"Line", "Line In";
		simple-audio-card,routing =
			"Headphone Jack",	"HPLOUT",
			"Headphone Jack",	"HPROUT",
			"Line Out",		"LLOUT",
			"Line Out",		"RLOUT",
			"MIC3L",		"Mic Jack",
			"MIC3R",		"Mic Jack",
			"Mic Jack",		"Mic Bias",
			"LINE1L",		"Line In",
			"LINE1R",		"Line In";
		simple-audio-card,format = "dsp_b";
		simple-audio-card,bitclock-master = <&sound0_master>;
		simple-audio-card,frame-master = <&sound0_master>;
		simple-audio-card,bitclock-inversion;

		sound0_master: simple-audio-card,cpu {
			sound-dai = <&mcasp3>;
			system-clock-frequency = <5644800>;
		};

		simple-audio-card,codec {
			sound-dai = <&tlv320aic3106>;
			clocks = <&atl_clkin2_ck>;
		};
	};

	leds {
		compatible = "gpio-leds";
		led0 {
			label = "dra7:usr1";
			gpios = <&pcf_lcd 4 GPIO_ACTIVE_LOW>;
			default-state = "off";
		};

		led1 {
			label = "dra7:usr2";
			gpios = <&pcf_lcd 5 GPIO_ACTIVE_LOW>;
			default-state = "off";
		};

		led2 {
			label = "dra7:usr3";
			gpios = <&pcf_lcd 6 GPIO_ACTIVE_LOW>;
			default-state = "off";
		};

		led3 {
			label = "dra7:usr4";
			gpios = <&pcf_lcd 7 GPIO_ACTIVE_LOW>;
			default-state = "off";
		};
	};

	gpio_keys {
		compatible = "gpio-keys";
		#address-cells = <1>;
		#size-cells = <0>;
		autorepeat;

		USER1 {
			label = "btnUser1";
			linux,code = <BTN_0>;
			gpios = <&pcf_lcd 2 GPIO_ACTIVE_LOW>;
		};

		USER2 {
			label = "btnUser2";
			linux,code = <BTN_1>;
			gpios = <&pcf_lcd 3 GPIO_ACTIVE_LOW>;
		};
	};
};

&dra7_pmx_core {
	pinctrl-names = "default";
	pinctrl-0 = <&vtt_pin>;

	vtt_pin: pinmux_vtt_pin {
		pinctrl-single,pins = <
			DRA7XX_CORE_IOPAD(0x37b4, PIN_OUTPUT | MUX_MODE14) /* spi1_cs1.gpio7_11 */
		>;
	};

	i2c1_pins: pinmux_i2c1_pins {
		pinctrl-single,pins = <
			DRA7XX_CORE_IOPAD(0x3800, PIN_INPUT | MUX_MODE0) /* i2c1_sda */
			DRA7XX_CORE_IOPAD(0x3804, PIN_INPUT | MUX_MODE0) /* i2c1_scl */
		>;
	};

	i2c2_pins: pinmux_i2c2_pins {
		pinctrl-single,pins = <
			DRA7XX_CORE_IOPAD(0x3808, PIN_INPUT | MUX_MODE0) /* i2c2_sda */
			DRA7XX_CORE_IOPAD(0x380c, PIN_INPUT | MUX_MODE0) /* i2c2_scl */
		>;
	};

	i2c3_pins: pinmux_i2c3_pins {
		pinctrl-single,pins = <
			DRA7XX_CORE_IOPAD(0x3688, PIN_INPUT | MUX_MODE9) /* gpio6_14.i2c3_sda */
			DRA7XX_CORE_IOPAD(0x368c, PIN_INPUT | MUX_MODE9) /* gpio6_15.i2c3_scl */
		>;
	};

	mcspi1_pins: pinmux_mcspi1_pins {
		pinctrl-single,pins = <
			DRA7XX_CORE_IOPAD(0x37a4, PIN_INPUT | MUX_MODE0) /* spi1_sclk */
			DRA7XX_CORE_IOPAD(0x37a8, PIN_INPUT | MUX_MODE0) /* spi1_d1 */
			DRA7XX_CORE_IOPAD(0x37ac, PIN_INPUT | MUX_MODE0) /* spi1_d0 */
			DRA7XX_CORE_IOPAD(0x37b0, PIN_INPUT_SLEW | MUX_MODE0) /* spi1_cs0 */
			DRA7XX_CORE_IOPAD(0x37b8, PIN_INPUT_SLEW | MUX_MODE6) /* spi1_cs2.hdmi1_hpd */
			DRA7XX_CORE_IOPAD(0x37bc, PIN_INPUT_SLEW | MUX_MODE6) /* spi1_cs3.hdmi1_cec */
		>;
	};

	mcspi2_pins: pinmux_mcspi2_pins {
		pinctrl-single,pins = <
			DRA7XX_CORE_IOPAD(0x37c0, PIN_INPUT | MUX_MODE0) /* spi2_sclk */
			DRA7XX_CORE_IOPAD(0x37c4, PIN_INPUT_SLEW | MUX_MODE0) /* spi2_d1 */
			DRA7XX_CORE_IOPAD(0x37c8, PIN_INPUT_SLEW | MUX_MODE0) /* spi2_d1 */
			DRA7XX_CORE_IOPAD(0x37cc, PIN_INPUT_SLEW | MUX_MODE0) /* spi2_cs0 */
		>;
	};

	uart1_pins: pinmux_uart1_pins {
		pinctrl-single,pins = <
			DRA7XX_CORE_IOPAD(0x37e0, PIN_INPUT_SLEW | MUX_MODE0) /* uart1_rxd */
			DRA7XX_CORE_IOPAD(0x37e4, PIN_INPUT_SLEW | MUX_MODE0) /* uart1_txd */
			DRA7XX_CORE_IOPAD(0x37e8, PIN_INPUT | MUX_MODE3) /* uart1_ctsn */
			DRA7XX_CORE_IOPAD(0x37ec, PIN_INPUT | MUX_MODE3) /* uart1_rtsn */
		>;
	};

	uart2_pins: pinmux_uart2_pins {
		pinctrl-single,pins = <
			DRA7XX_CORE_IOPAD(0x37f0, PIN_INPUT | MUX_MODE0) /* uart2_rxd */
			DRA7XX_CORE_IOPAD(0x37f4, PIN_INPUT | MUX_MODE0) /* uart2_txd */
			DRA7XX_CORE_IOPAD(0x37f8, PIN_INPUT | MUX_MODE0) /* uart2_ctsn */
			DRA7XX_CORE_IOPAD(0x37fc, PIN_INPUT | MUX_MODE0) /* uart2_rtsn */
		>;
	};

	uart3_pins: pinmux_uart3_pins {
		pinctrl-single,pins = <
			DRA7XX_CORE_IOPAD(0x3648, PIN_INPUT_SLEW | MUX_MODE0) /* uart3_rxd */
			DRA7XX_CORE_IOPAD(0x364c, PIN_INPUT_SLEW | MUX_MODE0) /* uart3_txd */
		>;
	};

	usb1_pins: pinmux_usb1_pins {
                pinctrl-single,pins = <
			DRA7XX_CORE_IOPAD(0x3680, PIN_INPUT_SLEW | MUX_MODE0) /* usb1_drvvbus */
                >;
        };

	usb2_pins: pinmux_usb2_pins {
                pinctrl-single,pins = <
			DRA7XX_CORE_IOPAD(0x3684, PIN_INPUT_SLEW | MUX_MODE0) /* usb2_drvvbus */
                >;
        };

	nand_flash_x16: nand_flash_x16 {
		/* On DRA7 EVM, GPMC_WPN and NAND_BOOTn comes from DIP switch
		 * So NAND flash requires following switch settings:
		 * SW5.1 (NAND_BOOTn) = ON (LOW)
		 * SW5.9 (GPMC_WPN) = OFF (HIGH)
		 */
		pinctrl-single,pins = <
			DRA7XX_CORE_IOPAD(0x3400, PIN_INPUT  | MUX_MODE0)	/* gpmc_ad0	*/
			DRA7XX_CORE_IOPAD(0x3404, PIN_INPUT  | MUX_MODE0)	/* gpmc_ad1	*/
			DRA7XX_CORE_IOPAD(0x3408, PIN_INPUT  | MUX_MODE0)	/* gpmc_ad2	*/
			DRA7XX_CORE_IOPAD(0x340c, PIN_INPUT  | MUX_MODE0)	/* gpmc_ad3	*/
			DRA7XX_CORE_IOPAD(0x3410, PIN_INPUT  | MUX_MODE0)	/* gpmc_ad4	*/
			DRA7XX_CORE_IOPAD(0x3414, PIN_INPUT  | MUX_MODE0)	/* gpmc_ad5	*/
			DRA7XX_CORE_IOPAD(0x3418, PIN_INPUT  | MUX_MODE0)	/* gpmc_ad6	*/
			DRA7XX_CORE_IOPAD(0x341c, PIN_INPUT  | MUX_MODE0)	/* gpmc_ad7	*/
			DRA7XX_CORE_IOPAD(0x3420, PIN_INPUT  | MUX_MODE0)	/* gpmc_ad8	*/
			DRA7XX_CORE_IOPAD(0x3424, PIN_INPUT  | MUX_MODE0)	/* gpmc_ad9	*/
			DRA7XX_CORE_IOPAD(0x3428, PIN_INPUT  | MUX_MODE0)	/* gpmc_ad10	*/
			DRA7XX_CORE_IOPAD(0x342c, PIN_INPUT  | MUX_MODE0)	/* gpmc_ad11	*/
			DRA7XX_CORE_IOPAD(0x3430, PIN_INPUT  | MUX_MODE0)	/* gpmc_ad12	*/
			DRA7XX_CORE_IOPAD(0x3434, PIN_INPUT  | MUX_MODE0)	/* gpmc_ad13	*/
			DRA7XX_CORE_IOPAD(0x3438, PIN_INPUT  | MUX_MODE0)	/* gpmc_ad14	*/
			DRA7XX_CORE_IOPAD(0x343c, PIN_INPUT  | MUX_MODE0)	/* gpmc_ad15	*/
			DRA7XX_CORE_IOPAD(0x34d8, PIN_INPUT_PULLUP  | MUX_MODE0)	/* gpmc_wait0	*/
			DRA7XX_CORE_IOPAD(0x34cc, PIN_OUTPUT | MUX_MODE0)	/* gpmc_wen	*/
			DRA7XX_CORE_IOPAD(0x34b4, PIN_OUTPUT_PULLUP | MUX_MODE0)	/* gpmc_csn0	*/
			DRA7XX_CORE_IOPAD(0x34c4, PIN_OUTPUT | MUX_MODE0)	/* gpmc_advn_ale */
			DRA7XX_CORE_IOPAD(0x34c8, PIN_OUTPUT | MUX_MODE0)	/* gpmc_oen_ren	 */
			DRA7XX_CORE_IOPAD(0x34d0, PIN_OUTPUT | MUX_MODE0)	/* gpmc_be0n_cle */
		>;
	};

	cpsw_default: cpsw_default {
		pinctrl-single,pins = <
			/* Slave 1 */
			DRA7XX_CORE_IOPAD(0x3650, PIN_OUTPUT | MUX_MODE0)	/* rgmii0_txc.rgmii0_txc */
			DRA7XX_CORE_IOPAD(0x3654, PIN_OUTPUT | MUX_MODE0)	/* rgmii0_txctl.rgmii0_txctl */
			DRA7XX_CORE_IOPAD(0x3658, PIN_OUTPUT | MUX_MODE0)	/* rgmii0_td3.rgmii0_txd3 */
			DRA7XX_CORE_IOPAD(0x365c, PIN_OUTPUT | MUX_MODE0)	/* rgmii0_txd2.rgmii0_txd2 */
			DRA7XX_CORE_IOPAD(0x3660, PIN_OUTPUT | MUX_MODE0)	/* rgmii0_txd1.rgmii0_txd1 */
			DRA7XX_CORE_IOPAD(0x3664, PIN_OUTPUT | MUX_MODE0)	/* rgmii0_txd0.rgmii0_txd0 */
			DRA7XX_CORE_IOPAD(0x3668, PIN_INPUT | MUX_MODE0)	/* rgmii0_rxc.rgmii0_rxc */
			DRA7XX_CORE_IOPAD(0x366c, PIN_INPUT | MUX_MODE0)	/* rgmii0_rxctl.rgmii0_rxctl */
			DRA7XX_CORE_IOPAD(0x3670, PIN_INPUT | MUX_MODE0)	/* rgmii0_rxd3.rgmii0_rxd3 */
			DRA7XX_CORE_IOPAD(0x3674, PIN_INPUT | MUX_MODE0)	/* rgmii0_rxd2.rgmii0_rxd2 */
			DRA7XX_CORE_IOPAD(0x3678, PIN_INPUT | MUX_MODE0)	/* rgmii0_rxd1.rgmii0_rxd1 */
			DRA7XX_CORE_IOPAD(0x367c, PIN_INPUT | MUX_MODE0)	/* rgmii0_rxd0.rgmii0_rxd0 */

			/* Slave 2 */
			DRA7XX_CORE_IOPAD(0x3598, PIN_OUTPUT | MUX_MODE3)	/* vin2a_d12.rgmii1_txc */
			DRA7XX_CORE_IOPAD(0x359c, PIN_OUTPUT | MUX_MODE3)	/* vin2a_d13.rgmii1_tctl */
			DRA7XX_CORE_IOPAD(0x35a0, PIN_OUTPUT | MUX_MODE3)	/* vin2a_d14.rgmii1_td3 */
			DRA7XX_CORE_IOPAD(0x35a4, PIN_OUTPUT | MUX_MODE3)	/* vin2a_d15.rgmii1_td2 */
			DRA7XX_CORE_IOPAD(0x35a8, PIN_OUTPUT | MUX_MODE3)	/* vin2a_d16.rgmii1_td1 */
			DRA7XX_CORE_IOPAD(0x35ac, PIN_OUTPUT | MUX_MODE3)	/* vin2a_d17.rgmii1_td0 */
			DRA7XX_CORE_IOPAD(0x35b0, PIN_INPUT | MUX_MODE3)	/* vin2a_d18.rgmii1_rclk */
			DRA7XX_CORE_IOPAD(0x35b4, PIN_INPUT | MUX_MODE3)	/* vin2a_d19.rgmii1_rctl */
			DRA7XX_CORE_IOPAD(0x35b8, PIN_INPUT | MUX_MODE3)	/* vin2a_d20.rgmii1_rd3 */
			DRA7XX_CORE_IOPAD(0x35bc, PIN_INPUT | MUX_MODE3)	/* vin2a_d21.rgmii1_rd2 */
			DRA7XX_CORE_IOPAD(0x35c0, PIN_INPUT | MUX_MODE3)	/* vin2a_d22.rgmii1_rd1 */
			DRA7XX_CORE_IOPAD(0x35c4, PIN_INPUT | MUX_MODE3)	/* vin2a_d23.rgmii1_rd0 */
		>;

	};

	cpsw_sleep: cpsw_sleep {
		pinctrl-single,pins = <
			/* Slave 1 */
			DRA7XX_CORE_IOPAD(0x3650, MUX_MODE15)
			DRA7XX_CORE_IOPAD(0x3654, MUX_MODE15)
			DRA7XX_CORE_IOPAD(0x3658, MUX_MODE15)
			DRA7XX_CORE_IOPAD(0x365c, MUX_MODE15)
			DRA7XX_CORE_IOPAD(0x3660, MUX_MODE15)
			DRA7XX_CORE_IOPAD(0x3664, MUX_MODE15)
			DRA7XX_CORE_IOPAD(0x3668, MUX_MODE15)
			DRA7XX_CORE_IOPAD(0x366c, MUX_MODE15)
			DRA7XX_CORE_IOPAD(0x3670, MUX_MODE15)
			DRA7XX_CORE_IOPAD(0x3674, MUX_MODE15)
			DRA7XX_CORE_IOPAD(0x3678, MUX_MODE15)
			DRA7XX_CORE_IOPAD(0x367c, MUX_MODE15)

			/* Slave 2 */
			DRA7XX_CORE_IOPAD(0x3598, MUX_MODE15)
			DRA7XX_CORE_IOPAD(0x359c, MUX_MODE15)
			DRA7XX_CORE_IOPAD(0x35a0, MUX_MODE15)
			DRA7XX_CORE_IOPAD(0x35a4, MUX_MODE15)
			DRA7XX_CORE_IOPAD(0x35a8, MUX_MODE15)
			DRA7XX_CORE_IOPAD(0x35ac, MUX_MODE15)
			DRA7XX_CORE_IOPAD(0x35b0, MUX_MODE15)
			DRA7XX_CORE_IOPAD(0x35b4, MUX_MODE15)
			DRA7XX_CORE_IOPAD(0x35b8, MUX_MODE15)
			DRA7XX_CORE_IOPAD(0x35bc, MUX_MODE15)
			DRA7XX_CORE_IOPAD(0x35c0, MUX_MODE15)
			DRA7XX_CORE_IOPAD(0x35c4, MUX_MODE15)
		>;
	};

	davinci_mdio_default: davinci_mdio_default {
		pinctrl-single,pins = <
			DRA7XX_CORE_IOPAD(0x363c, PIN_OUTPUT_PULLUP | MUX_MODE0)	/* mdio_d.mdio_d */
			DRA7XX_CORE_IOPAD(0x3640, PIN_INPUT_PULLUP | MUX_MODE0)	/* mdio_clk.mdio_clk */
		>;
	};

	davinci_mdio_sleep: davinci_mdio_sleep {
		pinctrl-single,pins = <
			DRA7XX_CORE_IOPAD(0x363c, MUX_MODE15)
			DRA7XX_CORE_IOPAD(0x3640, MUX_MODE15)
		>;
	};

	dcan1_pins_default: dcan1_pins_default {
		pinctrl-single,pins = <
			DRA7XX_CORE_IOPAD(0x37d0, PIN_OUTPUT_PULLUP | MUX_MODE0) /* dcan1_tx */
			DRA7XX_CORE_IOPAD(0x3818, PULL_UP | MUX_MODE1) /* wakeup0.dcan1_rx */
		>;
	};

	dcan1_pins_sleep: dcan1_pins_sleep {
		pinctrl-single,pins = <
			DRA7XX_CORE_IOPAD(0x37d0, MUX_MODE15 | PULL_UP)	/* dcan1_tx.off */
			DRA7XX_CORE_IOPAD(0x3818, MUX_MODE15 | PULL_UP)	/* wakeup0.off */
		>;
	};

	atl_pins: pinmux_atl_pins {
		pinctrl-single,pins = <
			DRA7XX_CORE_IOPAD(0x3698, PIN_OUTPUT | MUX_MODE5)	/* xref_clk1.atl_clk1 */
			DRA7XX_CORE_IOPAD(0x369c, PIN_OUTPUT | MUX_MODE5)	/* xref_clk2.atl_clk2 */
		>;
	};

	mcasp3_pins: pinmux_mcasp3_pins {
		pinctrl-single,pins = <
			DRA7XX_CORE_IOPAD(0x3724, PIN_OUTPUT_PULLDOWN | MUX_MODE0)	/* mcasp3_aclkx */
			DRA7XX_CORE_IOPAD(0x3728, PIN_OUTPUT_PULLDOWN | MUX_MODE0)	/* mcasp3_fsx */
			DRA7XX_CORE_IOPAD(0x372c, PIN_OUTPUT_PULLDOWN | MUX_MODE0)	/* mcasp3_axr0 */
			DRA7XX_CORE_IOPAD(0x3730, PIN_INPUT_PULLDOWN | MUX_MODE0)	/* mcasp3_axr1 */
		>;
	};

	mcasp3_sleep_pins: pinmux_mcasp3_sleep_pins {
		pinctrl-single,pins = <
			DRA7XX_CORE_IOPAD(0x3724, MUX_MODE15)
			DRA7XX_CORE_IOPAD(0x3728, MUX_MODE15)
			DRA7XX_CORE_IOPAD(0x372c, MUX_MODE15)
			DRA7XX_CORE_IOPAD(0x3730, MUX_MODE15)
		>;
	};
};

&i2c1 {
	status = "okay";
	pinctrl-names = "default";
	pinctrl-0 = <&i2c1_pins>;
	clock-frequency = <400000>;

	tps659038: tps659038@58 {
		compatible = "ti,tps659038";
		reg = <0x58>;

		tps659038_pmic {
			compatible = "ti,tps659038-pmic";

			regulators {
				smps123_reg: smps123 {
					/* VDD_MPU */
					regulator-name = "smps123";
					regulator-min-microvolt = < 850000>;
					regulator-max-microvolt = <1250000>;
					regulator-always-on;
					regulator-boot-on;
				};

				smps45_reg: smps45 {
					/* VDD_DSPEVE */
					regulator-name = "smps45";
					regulator-min-microvolt = < 850000>;
					regulator-max-microvolt = <1250000>;
					regulator-always-on;
					regulator-boot-on;
				};

				smps6_reg: smps6 {
					/* VDD_GPU - over VDD_SMPS6 */
					regulator-name = "smps6";
					regulator-min-microvolt = <850000>;
					regulator-max-microvolt = <1250000>;
					regulator-always-on;
					regulator-boot-on;
				};

				smps7_reg: smps7 {
					/* CORE_VDD */
					regulator-name = "smps7";
					regulator-min-microvolt = <850000>;
					regulator-max-microvolt = <1150000>;
					regulator-always-on;
					regulator-boot-on;
				};

				smps8_reg: smps8 {
					/* VDD_IVAHD */
					regulator-name = "smps8";
					regulator-min-microvolt = < 850000>;
					regulator-max-microvolt = <1250000>;
					regulator-always-on;
					regulator-boot-on;
				};

				smps9_reg: smps9 {
					/* VDDS1V8 */
					regulator-name = "smps9";
					regulator-min-microvolt = <1800000>;
					regulator-max-microvolt = <1800000>;
					regulator-always-on;
					regulator-boot-on;
				};

				ldo1_reg: ldo1 {
					/* LDO1_OUT --> SDIO  */
					regulator-name = "ldo1";
					regulator-min-microvolt = <1800000>;
					regulator-max-microvolt = <3300000>;
					regulator-always-on;
					regulator-boot-on;
				};

				ldo2_reg: ldo2 {
					/* VDD_RTCIO */
					/* LDO2 -> VDDSHV5, LDO2 also goes to CAN_PHY_3V3 */
					regulator-name = "ldo2";
					regulator-min-microvolt = <3300000>;
					regulator-max-microvolt = <3300000>;
					regulator-always-on;
					regulator-boot-on;
				};

				ldo3_reg: ldo3 {
					/* VDDA_1V8_PHY */
					regulator-name = "ldo3";
					regulator-min-microvolt = <1800000>;
					regulator-max-microvolt = <1800000>;
					regulator-always-on;
					regulator-boot-on;
				};

				ldo9_reg: ldo9 {
					/* VDD_RTC */
					regulator-name = "ldo9";
					regulator-min-microvolt = <1050000>;
					regulator-max-microvolt = <1050000>;
					regulator-always-on;
					regulator-boot-on;
					regulator-allow-bypass;
				};

				ldoln_reg: ldoln {
					/* VDDA_1V8_PLL */
					regulator-name = "ldoln";
					regulator-min-microvolt = <1800000>;
					regulator-max-microvolt = <1800000>;
					regulator-always-on;
					regulator-boot-on;
				};

				ldousb_reg: ldousb {
					/* VDDA_3V_USB: VDDA_USBHS33 */
					regulator-name = "ldousb";
					regulator-min-microvolt = <3300000>;
					regulator-max-microvolt = <3300000>;
					regulator-boot-on;
				};

				/* REGEN1 is unused */

				regen2: regen2 {
					/* Needed for PMIC internal resources */
					regulator-name = "regen2";
					regulator-boot-on;
					regulator-always-on;
				};

				/* REGEN3 is unused */

				sysen1: sysen1 {
					/* PMIC_REGEN_3V3 */
					regulator-name = "sysen1";
					regulator-boot-on;
					regulator-always-on;
				};

				sysen2: sysen2 {
					/* PMIC_REGEN_DDR */
					regulator-name = "sysen2";
					regulator-boot-on;
					regulator-always-on;
				};
			};
		};
	};

	pcf_lcd: gpio@20 {
		compatible = "ti,pcf8575", "nxp,pcf8575";
		reg = <0x20>;
		gpio-controller;
		#gpio-cells = <2>;
		interrupt-parent = <&gpio6>;
		interrupts = <11 IRQ_TYPE_EDGE_FALLING>;
		interrupt-controller;
		#interrupt-cells = <2>;
	};

	pcf_gpio_21: gpio@21 {
		compatible = "ti,pcf8575", "nxp,pcf8575";
		reg = <0x21>;
		lines-initial-states = <0x1408>;
		gpio-controller;
		#gpio-cells = <2>;
		interrupt-parent = <&gpio6>;
		interrupts = <11 IRQ_TYPE_EDGE_FALLING>;
		interrupt-controller;
		#interrupt-cells = <2>;
	};

	tlv320aic3106: tlv320aic3106@19 {
		#sound-dai-cells = <0>;
		compatible = "ti,tlv320aic3106";
		reg = <0x19>;
		adc-settle-ms = <40>;
		ai3x-micbias-vg = <1>;		/* 2.0V */
		status = "okay";

		/* Regulators */
		AVDD-supply = <&evm_3v3_sw>;
		IOVDD-supply = <&evm_3v3_sw>;
		DRVDD-supply = <&evm_3v3_sw>;
		DVDD-supply = <&aic_dvdd>;
	};
};

&i2c2 {
	status = "okay";
	pinctrl-names = "default";
	pinctrl-0 = <&i2c2_pins>;
	clock-frequency = <400000>;

	pcf_hdmi: gpio@26 {
		compatible = "ti,pcf8575", "nxp,pcf8575";
		reg = <0x26>;
		gpio-controller;
		#gpio-cells = <2>;
		p1 {
			/* vin6_sel_s0: high: VIN6, low: audio */
			gpio-hog;
			gpios = <1 GPIO_ACTIVE_HIGH>;
			output-low;
			line-name = "vin6_sel_s0";
		};
	};
};

&i2c3 {
	status = "okay";
	pinctrl-names = "default";
	pinctrl-0 = <&i2c3_pins>;
	clock-frequency = <400000>;
};

&mcspi1 {
	status = "okay";
	pinctrl-names = "default";
	pinctrl-0 = <&mcspi1_pins>;
};

&mcspi2 {
	status = "okay";
	pinctrl-names = "default";
	pinctrl-0 = <&mcspi2_pins>;
};

&uart1 {
	status = "okay";
	pinctrl-names = "default";
	pinctrl-0 = <&uart1_pins>;
	interrupts-extended = <&crossbar_mpu GIC_SPI 67 IRQ_TYPE_LEVEL_HIGH>,
			      <&dra7_pmx_core 0x3e0>;
};

&uart2 {
	status = "okay";
	pinctrl-names = "default";
	pinctrl-0 = <&uart2_pins>;
};

&uart3 {
	status = "okay";
	pinctrl-names = "default";
	pinctrl-0 = <&uart3_pins>;
};

&mmc1 {
	status = "okay";
	vmmc-supply = <&evm_3v3_sd>;
	vmmc_aux-supply = <&ldo1_reg>;
	bus-width = <4>;
	/*
	 * SDCD signal is not being used here - using the fact that GPIO mode
	 * is always hardwired.
	 */
	cd-gpios = <&gpio6 27 GPIO_ACTIVE_LOW>;
};

&mmc2 {
	status = "okay";
	vmmc-supply = <&evm_3v3_sw>;
	bus-width = <8>;
};

&cpu0 {
	vdd-supply = <&smps123_reg>;
};

&qspi {
	status = "okay";

	spi-max-frequency = <76800000>;
	m25p80@0 {
		compatible = "s25fl256s1";
		spi-max-frequency = <76800000>;
		reg = <0>;
		spi-tx-bus-width = <1>;
		spi-rx-bus-width = <4>;
		#address-cells = <1>;
		#size-cells = <1>;

		/* MTD partition table.
		 * The ROM checks the first four physical blocks
		 * for a valid file to boot and the flash here is
		 * 64KiB block size.
		 */
		partition@0 {
			label = "QSPI.SPL";
			reg = <0x00000000 0x000010000>;
		};
		partition@1 {
			label = "QSPI.SPL.backup1";
			reg = <0x00010000 0x00010000>;
		};
		partition@2 {
			label = "QSPI.SPL.backup2";
			reg = <0x00020000 0x00010000>;
		};
		partition@3 {
			label = "QSPI.SPL.backup3";
			reg = <0x00030000 0x00010000>;
		};
		partition@4 {
			label = "QSPI.u-boot";
			reg = <0x00040000 0x00100000>;
		};
		partition@5 {
			label = "QSPI.u-boot-spl-os";
			reg = <0x00140000 0x00080000>;
		};
		partition@6 {
			label = "QSPI.u-boot-env";
			reg = <0x001c0000 0x00010000>;
		};
		partition@7 {
			label = "QSPI.u-boot-env.backup1";
			reg = <0x001d0000 0x0010000>;
		};
		partition@8 {
			label = "QSPI.kernel";
			reg = <0x001e0000 0x0800000>;
		};
		partition@9 {
			label = "QSPI.file-system";
			reg = <0x009e0000 0x01620000>;
		};
	};
};

&omap_dwc3_1 {
	extcon = <&extcon_usb1>;
};

&omap_dwc3_2 {
	extcon = <&extcon_usb2>;
};

&usb1 {
	dr_mode = "peripheral";
	pinctrl-names = "default";
	pinctrl-0 = <&usb1_pins>;
};

&usb2 {
	dr_mode = "host";
	pinctrl-names = "default";
	pinctrl-0 = <&usb2_pins>;
};

&elm {
	status = "okay";
};

&gpmc {
	status = "okay";
	pinctrl-names = "default";
	pinctrl-0 = <&nand_flash_x16>;
	ranges = <0 0 0x08000000 0x01000000>;	/* minimum GPMC partition = 16MB */
	nand@0,0 {
		compatible = "ti,omap2-nand";
		reg = <0 0 4>;		/* device IO registers */
		interrupt-parent = <&gpmc>;
		interrupts = <0 IRQ_TYPE_NONE>, /* fifoevent */
			     <1 IRQ_TYPE_NONE>; /* termcount */
		rb-gpios = <&gpmc 0 GPIO_ACTIVE_HIGH>; /* gpmc_wait0 pin */
		ti,nand-ecc-opt = "bch8";
		ti,elm-id = <&elm>;
		nand-bus-width = <16>;
		gpmc,device-width = <2>;
		gpmc,sync-clk-ps = <0>;
		gpmc,cs-on-ns = <0>;
		gpmc,cs-rd-off-ns = <80>;
		gpmc,cs-wr-off-ns = <80>;
		gpmc,adv-on-ns = <0>;
		gpmc,adv-rd-off-ns = <60>;
		gpmc,adv-wr-off-ns = <60>;
		gpmc,we-on-ns = <10>;
		gpmc,we-off-ns = <50>;
		gpmc,oe-on-ns = <4>;
		gpmc,oe-off-ns = <40>;
		gpmc,access-ns = <40>;
		gpmc,wr-access-ns = <80>;
		gpmc,rd-cycle-ns = <80>;
		gpmc,wr-cycle-ns = <80>;
		gpmc,bus-turnaround-ns = <0>;
		gpmc,cycle2cycle-delay-ns = <0>;
		gpmc,clk-activation-ns = <0>;
		gpmc,wr-data-mux-bus-ns = <0>;
		/* MTD partition table */
		/* All SPL-* partitions are sized to minimal length
		 * which can be independently programmable. For
		 * NAND flash this is equal to size of erase-block */
		#address-cells = <1>;
		#size-cells = <1>;
		partition@0 {
			label = "NAND.SPL";
			reg = <0x00000000 0x000020000>;
		};
		partition@1 {
			label = "NAND.SPL.backup1";
			reg = <0x00020000 0x00020000>;
		};
		partition@2 {
			label = "NAND.SPL.backup2";
			reg = <0x00040000 0x00020000>;
		};
		partition@3 {
			label = "NAND.SPL.backup3";
			reg = <0x00060000 0x00020000>;
		};
		partition@4 {
			label = "NAND.u-boot-spl-os";
			reg = <0x00080000 0x00040000>;
		};
		partition@5 {
			label = "NAND.u-boot";
			reg = <0x000c0000 0x00100000>;
		};
		partition@6 {
			label = "NAND.u-boot-env";
			reg = <0x001c0000 0x00020000>;
		};
		partition@7 {
			label = "NAND.u-boot-env.backup1";
			reg = <0x001e0000 0x00020000>;
		};
		partition@8 {
			label = "NAND.kernel";
			reg = <0x00200000 0x00800000>;
		};
		partition@9 {
			label = "NAND.file-system";
			reg = <0x00a00000 0x0f600000>;
		};
	};
};

&usb2_phy1 {
	phy-supply = <&ldousb_reg>;
};

&usb2_phy2 {
	phy-supply = <&ldousb_reg>;
};

&gpio7 {
	ti,no-reset-on-init;
	ti,no-idle-on-init;
};

&mac {
	status = "okay";
	pinctrl-names = "default", "sleep";
	pinctrl-0 = <&cpsw_default>;
	pinctrl-1 = <&cpsw_sleep>;
	dual_emac;
};

&cpsw_emac0 {
	phy_id = <&davinci_mdio>, <2>;
	phy-mode = "rgmii";
	dual_emac_res_vlan = <1>;
};

&cpsw_emac1 {
	phy_id = <&davinci_mdio>, <3>;
	phy-mode = "rgmii";
	dual_emac_res_vlan = <2>;
};

&davinci_mdio {
	pinctrl-names = "default", "sleep";
	pinctrl-0 = <&davinci_mdio_default>;
	pinctrl-1 = <&davinci_mdio_sleep>;
};

&dcan1 {
	status = "ok";
	pinctrl-names = "default", "sleep", "active";
	pinctrl-0 = <&dcan1_pins_sleep>;
	pinctrl-1 = <&dcan1_pins_sleep>;
	pinctrl-2 = <&dcan1_pins_default>;
};

&atl {
	pinctrl-names = "default";
	pinctrl-0 = <&atl_pins>;

	assigned-clocks = <&abe_dpll_sys_clk_mux>,
			  <&atl_gfclk_mux>,
			  <&dpll_abe_ck>,
			  <&dpll_abe_m2x2_ck>,
			  <&atl_clkin2_ck>;
	assigned-clock-parents = <&sys_clkin2>, <&dpll_abe_m2_ck>;
	assigned-clock-rates = <0>, <0>, <180633600>, <361267200>, <5644800>;

	status = "okay";

	atl2 {
		bws = <DRA7_ATL_WS_MCASP2_FSX>;
		aws = <DRA7_ATL_WS_MCASP3_FSX>;
	};
};

&mcasp3 {
	#sound-dai-cells = <0>;
	pinctrl-names = "default", "sleep";
	pinctrl-0 = <&mcasp3_pins>;
	pinctrl-1 = <&mcasp3_sleep_pins>;

	assigned-clocks = <&mcasp3_ahclkx_mux>;
	assigned-clock-parents = <&atl_clkin2_ck>;

	status = "okay";

	op-mode = <0>;          /* MCASP_IIS_MODE */
	tdm-slots = <2>;
	/* 4 serializer */
	serial-dir = <  /* 0: INACTIVE, 1: TX, 2: RX */
		1 2 0 0
	>;
	tx-num-evt = <32>;
	rx-num-evt = <32>;
};

&mailbox5 {
	status = "okay";
	mbox_ipu1_ipc3x: mbox_ipu1_ipc3x {
		status = "okay";
	};
	mbox_dsp1_ipc3x: mbox_dsp1_ipc3x {
		status = "okay";
	};
};

&mailbox6 {
	status = "okay";
	mbox_ipu2_ipc3x: mbox_ipu2_ipc3x {
		status = "okay";
	};
	mbox_dsp2_ipc3x: mbox_dsp2_ipc3x {
		status = "okay";
	};
};

&mmu0_dsp1 {
	status = "okay";
};

&mmu1_dsp1 {
	status = "okay";
};

&mmu0_dsp2 {
	status = "okay";
};

&mmu1_dsp2 {
	status = "okay";
};

&mmu_ipu1 {
	status = "okay";
};

&mmu_ipu2 {
	status = "okay";
};

&ipu2 {
	status = "okay";
	memory-region = <&ipu2_cma_pool>;
	mboxes = <&mailbox6 &mbox_ipu2_ipc3x>;
	timers = <&timer3>;
	watchdog-timers = <&timer4>, <&timer9>;
};

&ipu1 {
	status = "okay";
	memory-region = <&ipu1_cma_pool>;
	mboxes = <&mailbox5 &mbox_ipu1_ipc3x>;
	timers = <&timer11>;
	watchdog-timers = <&timer7>, <&timer8>;
};

&dsp1 {
	status = "okay";
	memory-region = <&dsp1_cma_pool>;
	mboxes = <&mailbox5 &mbox_dsp1_ipc3x>;
	timers = <&timer5>;
	watchdog-timers = <&timer10>;
};

&dsp2 {
	status = "okay";
	memory-region = <&dsp2_cma_pool>;
	mboxes = <&mailbox6 &mbox_dsp2_ipc3x>;
	timers = <&timer6>;
};<|MERGE_RESOLUTION|>--- conflicted
+++ resolved
@@ -21,7 +21,6 @@
 		reg = <0x0 0x80000000 0x0 0x60000000>; /* 1536 MB */
 	};
 
-<<<<<<< HEAD
 	reserved-memory {
 		#address-cells = <2>;
 		#size-cells = <2>;
@@ -54,10 +53,10 @@
 			reusable;
 			status = "okay";
 		};
-=======
+	};
+
 	chosen {
 		stdout-path = &uart1;
->>>>>>> b82663b6
 	};
 
 	evm_3v3_sd: fixedregulator-sd {
