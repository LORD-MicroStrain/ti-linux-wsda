SUBDIRS := functional

TEST_PROGS := run.sh

.PHONY: all clean

include ../lib.mk

all:
	@for DIR in $(SUBDIRS); do		\
		BUILD_TARGET=$(OUTPUT)/$$DIR;	\
		mkdir $$BUILD_TARGET  -p;	\
		make OUTPUT=$$BUILD_TARGET -C $$DIR $@;\
		if [ -e $$DIR/$(TEST_PROGS) ]; then
			rsync -a $$DIR/$(TEST_PROGS) $$BUILD_TARGET/;
		fi
	done

override define RUN_TESTS
<<<<<<< HEAD
	$(OUTPUT)/run.sh
=======
	@cd $(OUTPUT); ./run.sh
>>>>>>> bb176f67
endef

override define INSTALL_RULE
	mkdir -p $(INSTALL_PATH)
	install -t $(INSTALL_PATH) $(TEST_PROGS) $(TEST_PROGS_EXTENDED) $(TEST_FILES)

	@for SUBDIR in $(SUBDIRS); do \
		BUILD_TARGET=$(OUTPUT)/$$SUBDIR;	\
		mkdir $$BUILD_TARGET  -p;	\
		$(MAKE) OUTPUT=$$BUILD_TARGET -C $$SUBDIR INSTALL_PATH=$(INSTALL_PATH)/$$SUBDIR install; \
	done;
endef

override define EMIT_TESTS
	echo "./run.sh"
endef

override define CLEAN
	@for DIR in $(SUBDIRS); do		\
		BUILD_TARGET=$(OUTPUT)/$$DIR;	\
		mkdir $$BUILD_TARGET  -p;	\
		make OUTPUT=$$BUILD_TARGET -C $$DIR $@;\
	done
endef<|MERGE_RESOLUTION|>--- conflicted
+++ resolved
@@ -17,11 +17,7 @@
 	done
 
 override define RUN_TESTS
-<<<<<<< HEAD
-	$(OUTPUT)/run.sh
-=======
 	@cd $(OUTPUT); ./run.sh
->>>>>>> bb176f67
 endef
 
 override define INSTALL_RULE
