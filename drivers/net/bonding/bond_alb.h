/*
 * Copyright(c) 1999 - 2004 Intel Corporation. All rights reserved.
 *
 * This program is free software; you can redistribute it and/or modify it
 * under the terms of the GNU General Public License as published by the
 * Free Software Foundation; either version 2 of the License, or
 * (at your option) any later version.
 *
 * This program is distributed in the hope that it will be useful, but
 * WITHOUT ANY WARRANTY; without even the implied warranty of MERCHANTABILITY
 * or FITNESS FOR A PARTICULAR PURPOSE.  See the GNU General Public License
 * for more details.
 *
 * You should have received a copy of the GNU General Public License along
 * with this program; if not, write to the Free Software Foundation, Inc.,
 * 59 Temple Place - Suite 330, Boston, MA  02111-1307, USA.
 *
 * The full GNU General Public License is included in this distribution in the
 * file called LICENSE.
 *
 */

#ifndef __BOND_ALB_H__
#define __BOND_ALB_H__

#include <linux/if_ether.h>

struct bonding;
struct slave;

#define BOND_ALB_INFO(bond)   ((bond)->alb_info)
#define SLAVE_TLB_INFO(slave) ((slave)->tlb_info)

#define ALB_TIMER_TICKS_PER_SEC	    10	/* should be a divisor of HZ */
#define BOND_TLB_REBALANCE_INTERVAL 10	/* In seconds, periodic re-balancing.
					 * Used for division - never set
					 * to zero !!!
					 */
#define BOND_ALB_LP_INTERVAL	    1	/* In seconds, periodic send of
					 * learning packets to the switch
					 */

#define BOND_TLB_REBALANCE_TICKS (BOND_TLB_REBALANCE_INTERVAL \
				  * ALB_TIMER_TICKS_PER_SEC)

#define BOND_ALB_LP_TICKS (BOND_ALB_LP_INTERVAL \
			   * ALB_TIMER_TICKS_PER_SEC)

#define TLB_HASH_TABLE_SIZE 256	/* The size of the clients hash table.
				 * Note that this value MUST NOT be smaller
				 * because the key hash table is BYTE wide !
				 */


#define TLB_NULL_INDEX		0xffffffff
#define MAX_LP_BURST		3

/* rlb defs */
#define RLB_HASH_TABLE_SIZE	256
#define RLB_NULL_INDEX		0xffffffff
#define RLB_UPDATE_DELAY	(2*ALB_TIMER_TICKS_PER_SEC) /* 2 seconds */
#define RLB_ARP_BURST_SIZE	2
#define RLB_UPDATE_RETRY	3 /* 3-ticks - must be smaller than the rlb
				   * rebalance interval (5 min).
				   */
/* RLB_PROMISC_TIMEOUT = 10 sec equals the time that the current slave is
 * promiscuous after failover
 */
#define RLB_PROMISC_TIMEOUT	(10*ALB_TIMER_TICKS_PER_SEC)


struct tlb_client_info {
	struct slave *tx_slave;	/* A pointer to slave used for transmiting
				 * packets to a Client that the Hash function
				 * gave this entry index.
				 */
	u32 tx_bytes;		/* Each Client accumulates the BytesTx that
<<<<<<< HEAD
				 * were tranmitted to it, and after each
=======
				 * were transmitted to it, and after each
>>>>>>> d762f438
				 * CallBack the LoadHistory is divided
				 * by the balance interval
				 */
	u32 load_history;	/* This field contains the amount of Bytes
				 * that were transmitted to this client by
				 * the server on the previous balance
				 * interval in Bps.
				 */
	u32 next;		/* The next Hash table entry index, assigned
				 * to use the same adapter for transmit.
				 */
	u32 prev;		/* The previous Hash table entry index,
				 * assigned to use the same
				 */
};

/* -------------------------------------------------------------------------
 * struct rlb_client_info contains all info related to a specific rx client
 * connection. This is the Clients Hash Table entry struct
 * -------------------------------------------------------------------------
 */
struct rlb_client_info {
	__be32 ip_src;		/* the server IP address */
	__be32 ip_dst;		/* the client IP address */
	u8  mac_dst[ETH_ALEN];	/* the client MAC address */
	u32 next;		/* The next Hash table entry index */
	u32 prev;		/* The previous Hash table entry index */
	u8  assigned;		/* checking whether this entry is assigned */
	u8  ntt;		/* flag - need to transmit client info */
	struct slave *slave;	/* the slave assigned to this client */
	u8 tag;			/* flag - need to tag skb */
	unsigned short vlan_id;	/* VLAN tag associated with IP address */
};

struct tlb_slave_info {
	u32 head;	/* Index to the head of the bi-directional clients
			 * hash table entries list. The entries in the list
			 * are the entries that were assigned to use this
			 * slave for transmit.
			 */
	u32 load;	/* Each slave sums the loadHistory of all clients
			 * assigned to it
			 */
};

struct alb_bond_info {
	struct tlb_client_info	*tx_hashtbl; /* Dynamically allocated */
	spinlock_t		tx_hashtbl_lock;
	u32			unbalanced_load;
	int			tx_rebalance_counter;
	int			lp_counter;
	/* -------- rlb parameters -------- */
	int rlb_enabled;
	struct rlb_client_info	*rx_hashtbl;	/* Receive hash table */
	spinlock_t		rx_hashtbl_lock;
	u32			rx_hashtbl_head;
	u8			rx_ntt;	/* flag - need to transmit
					 * to all rx clients
					 */
	struct slave		*next_rx_slave;/* next slave to be assigned
						* to a new rx client for
						*/
	u8			primary_is_promisc;	   /* boolean */
	u32			rlb_promisc_timeout_counter;/* counts primary
							     * promiscuity time
							     */
	u32			rlb_update_delay_counter;
	u32			rlb_update_retry_counter;/* counter of retries
							  * of client update
							  */
	u8			rlb_rebalance;	/* flag - indicates that the
						 * rx traffic should be
						 * rebalanced
						 */
	struct vlan_entry	*current_alb_vlan;
};

int bond_alb_initialize(struct bonding *bond, int rlb_enabled);
void bond_alb_deinitialize(struct bonding *bond);
int bond_alb_init_slave(struct bonding *bond, struct slave *slave);
void bond_alb_deinit_slave(struct bonding *bond, struct slave *slave);
void bond_alb_handle_link_change(struct bonding *bond, struct slave *slave, char link);
void bond_alb_handle_active_change(struct bonding *bond, struct slave *new_slave);
int bond_alb_xmit(struct sk_buff *skb, struct net_device *bond_dev);
void bond_alb_monitor(struct work_struct *);
int bond_alb_set_mac_address(struct net_device *bond_dev, void *addr);
void bond_alb_clear_vlan(struct bonding *bond, unsigned short vlan_id);
#endif /* __BOND_ALB_H__ */
<|MERGE_RESOLUTION|>--- conflicted
+++ resolved
@@ -75,11 +75,7 @@
 				 * gave this entry index.
 				 */
 	u32 tx_bytes;		/* Each Client accumulates the BytesTx that
-<<<<<<< HEAD
-				 * were tranmitted to it, and after each
-=======
 				 * were transmitted to it, and after each
->>>>>>> d762f438
 				 * CallBack the LoadHistory is divided
 				 * by the balance interval
 				 */
