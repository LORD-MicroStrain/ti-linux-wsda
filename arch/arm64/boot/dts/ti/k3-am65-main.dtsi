// SPDX-License-Identifier: GPL-2.0
/*
 * Device Tree Source for AM6 SoC Family Main Domain peripherals
 *
 * Copyright (C) 2016-2018 Texas Instruments Incorporated - http://www.ti.com/
 */

&cbass_main {
	gic500: interrupt-controller@1800000 {
		compatible = "arm,gic-v3";
		#address-cells = <2>;
		#size-cells = <2>;
		ranges;
		#interrupt-cells = <3>;
		interrupt-controller;
		reg = <0x00 0x01800000 0x00 0x10000>,	/* GICD */
		      <0x00 0x01880000 0x00 0x90000>;	/* GICR */
		/*
		 * vcpumntirq:
		 * virtual CPU interface maintenance interrupt
		 */
		interrupts = <GIC_PPI 9 IRQ_TYPE_LEVEL_HIGH>;

		gic_its: gic-its@18200000 {
			compatible = "arm,gic-v3-its";
			reg = <0x00 0x01820000 0x00 0x10000>;
			msi-controller;
			#msi-cells = <1>;
		};
	};

	secure_proxy_main: mailbox@32c00000 {
		compatible = "ti,am654-secure-proxy";
		#mbox-cells = <1>;
		reg-names = "target_data", "rt", "scfg";
		reg = <0x00 0x32c00000 0x00 0x100000>,
		      <0x00 0x32400000 0x00 0x100000>,
		      <0x00 0x32800000 0x00 0x100000>;
		interrupt-names = "rx_011";
		interrupts = <GIC_SPI 37 IRQ_TYPE_LEVEL_HIGH>;
	};

	main_uart0: serial@2800000 {
		compatible = "ti,am654-uart";
		reg = <0x00 0x02800000 0x00 0x100>;
		reg-shift = <2>;
		reg-io-width = <4>;
		interrupts = <GIC_SPI 192 IRQ_TYPE_LEVEL_HIGH>;
		clock-frequency = <48000000>;
		current-speed = <115200>;
	};

	main_uart1: serial@2810000 {
		compatible = "ti,am654-uart";
		reg = <0x00 0x02810000 0x00 0x100>;
		reg-shift = <2>;
		reg-io-width = <4>;
		interrupts = <GIC_SPI 193 IRQ_TYPE_LEVEL_HIGH>;
		clock-frequency = <48000000>;
		current-speed = <115200>;
	};

	main_uart2: serial@2820000 {
		compatible = "ti,am654-uart";
		reg = <0x00 0x02820000 0x00 0x100>;
		reg-shift = <2>;
		reg-io-width = <4>;
		interrupts = <GIC_SPI 194 IRQ_TYPE_LEVEL_HIGH>;
		clock-frequency = <48000000>;
		current-speed = <115200>;
	};

	main_intr: interrupt-controller0 {
		compatible = "ti,sci-intr";
		interrupt-controller;
		interrupt-parent = <&gic500>;
		#interrupt-cells = <3>;
		ti,sci = <&dmsc>;
		ti,sci-dst-id = <56>;
		ti,sci-rm-range-girq = <0x1>;
	};

	main_navss: main_navss {
		compatible = "simple-bus";
		#address-cells = <2>;
		#size-cells = <2>;
		dma-coherent;
		dma-ranges;
		ranges;

		ti,sci-dev-id = <118>;

		main_navss_intr: interrupt-controller1 {
			compatible = "ti,sci-intr";
			interrupt-controller;
			interrupt-parent = <&gic500>;
			#interrupt-cells = <3>;
			ti,sci = <&dmsc>;
			ti,sci-dst-id = <56>;
			ti,sci-rm-range-girq = <0x0>,
					       <0x2>;
		};

		main_udmass_inta: interrupt-controller@33d00000 {
			compatible = "ti,sci-inta";
			reg = <0x0 0x33d00000 0x0 0x100000>;
			interrupt-controller;
			interrupt-parent = <&main_navss_intr>;
			#interrupt-cells = <3>;
			ti,sci = <&dmsc>;
			ti,sci-dev-id = <179>;
			ti,sci-rm-range-vint = <0x0>;
			ti,sci-rm-range-global-event = <0x1>;
		};

		hwspinlock: spinlock@30e00000 {
			compatible = "ti,am654-hwspinlock";
			reg = <0x00 0x30e00000 0x00 0x1000>;
			#hwlock-cells = <1>;
		};

		ringacc: ringacc@3c000000 {
			compatible = "ti,am654-navss-ringacc";
			reg =	<0x0 0x3c000000 0x0 0x400000>,
				<0x0 0x38000000 0x0 0x400000>,
				<0x0 0x31120000 0x0 0x100>,
				<0x0 0x33000000 0x0 0x40000>;
			reg-names = "rt", "fifos", "proxy_gcfg", "proxy_target";
			ti,num-rings = <818>;
			ti,gp-rings = <304 464>; /* start, cnt */
			ti,dma-ring-reset-quirk;
			ti,sci = <&dmsc>;
			ti,sci-dev-id = <187>;
			interrupt-parent = <&main_udmass_inta>;
		};

		main_udmap: udmap@31150000 {
			compatible = "ti,am654-navss-main-udmap";
			reg =	<0x0 0x31150000 0x0 0x100>,
				<0x0 0x34000000 0x0 0x100000>,
				<0x0 0x35000000 0x0 0x100000>;
			reg-names = "gcfg", "rchanrt", "tchanrt";
			#dma-cells = <3>;

			ti,ringacc = <&ringacc>;
			ti,psil-base = <0x1000>;

			interrupt-parent = <&main_udmass_inta>;

			ti,sci = <&dmsc>;
			ti,sci-dev-id = <188>;

			ti,sci-rm-range-tchan = <0x1>, /* TX_HCHAN */
						<0x2>; /* TX_CHAN */
			ti,sci-rm-range-rchan = <0x4>, /* RX_HCHAN */
						<0x5>; /* RX_CHAN */
			ti,sci-rm-range-rflow = <0x6>; /* GP RFLOW */
		};
	};

	pdma0: pdma@2a41000 {
		compatible = "ti,am654-pdma";
		reg = <0x0 0x02A41000 0x0 0x400>;
		reg-names = "eccaggr_cfg";

		ti,psil-base = <0x4400>;

		/* ti,psil-config0-2 */
		UDMA_PDMA_TR_XY(0);
		UDMA_PDMA_TR_XY(1);
		UDMA_PDMA_TR_XY(2);
	};

	pdma1: pdma@2a42000 {
		compatible = "ti,am654-pdma";
		reg = <0x0 0x02A42000 0x0 0x400>;
		reg-names = "eccaggr_cfg";

		ti,psil-base = <0x4500>;

		/* ti,psil-config0-22 */
		UDMA_PDMA_TR_XY(0);
		UDMA_PDMA_TR_XY(1);
		UDMA_PDMA_TR_XY(2);
		UDMA_PDMA_TR_XY(3);
		UDMA_PDMA_TR_XY(4);
		UDMA_PDMA_TR_XY(5);
		UDMA_PDMA_TR_XY(6);
		UDMA_PDMA_TR_XY(7);
		UDMA_PDMA_TR_XY(8);
		UDMA_PDMA_TR_XY(9);
		UDMA_PDMA_TR_XY(10);
		UDMA_PDMA_TR_XY(11);
		UDMA_PDMA_TR_XY(12);
		UDMA_PDMA_TR_XY(13);
		UDMA_PDMA_TR_XY(14);
		UDMA_PDMA_TR_XY(15);
		UDMA_PDMA_TR_XY(16);
		UDMA_PDMA_TR_XY(17);
		UDMA_PDMA_TR_XY(18);
		UDMA_PDMA_TR_XY(19);
		UDMA_PDMA_PKT_XY(20);
		UDMA_PDMA_PKT_XY(21);
		UDMA_PDMA_PKT_XY(22);
	};

	eip76d_trng: trng@4e10000 {
		compatible = "inside-secure,safexcel-eip76";
		reg = <0x0 0x4e10000 0x0 0x7d>;
		interrupts = <GIC_SPI 24 IRQ_TYPE_LEVEL_HIGH>;
		clocks = <&k3_clks 136 1>;
	};

	crypto: crypto@4E00000 {
		compatible = "ti,sa2ul-crypto";
		label = "crypto-aes-gbe";
		reg = <0x0 0x4E00000 0x0 0x1200>;

		status = "okay";
		ti,psil-base = <0x4000>;

		/* tx: crypto_pnp-1, rx: crypto_pnp-1 */
		dmas = <&main_udmap &crypto 0 UDMA_DIR_TX>,
				<&main_udmap &crypto 0 UDMA_DIR_RX>,
				<&main_udmap &crypto 1 UDMA_DIR_RX>;
		dma-names = "tx", "rx1", "rx2";

		ti,psil-config0 {
			linux,udma-mode = <UDMA_PKT_MODE>;
			ti,needs-epib;
			ti,psd-size = <64>;
		};

		ti,psil-config1 {
			linux,udma-mode = <UDMA_PKT_MODE>;
			ti,needs-epib;
			ti,psd-size = <64>;
		};

		ti,psil-config2 {
			linux,udma-mode = <UDMA_PKT_MODE>;
			ti,needs-epib;
			ti,psd-size = <64>;
		};
	};

	main_pmx0: pinmux@11c000 {
		compatible = "pinctrl-single";
		reg = <0x0 0x11c000 0x0 0x2e4>;
		#pinctrl-cells = <1>;
		pinctrl-single,register-width = <32>;
		pinctrl-single,function-mask = <0xffffffff>;
	};

	main_pmx1: pinmux@11c2e8 {
		compatible = "pinctrl-single";
		reg = <0x0 0x11c2e8 0x0 0x24>;
		#pinctrl-cells = <1>;
		pinctrl-single,register-width = <32>;
		pinctrl-single,function-mask = <0xffffffff>;
	};

	main_i2c0: i2c@2000000 {
		compatible = "ti,am654-i2c", "ti,omap4-i2c";
		reg = <0x0 0x2000000 0x0 0x100>;
		interrupts = <GIC_SPI 200 IRQ_TYPE_LEVEL_HIGH>;
		#address-cells = <1>;
		#size-cells = <0>;
		clock-names = "fck";
		clocks = <&k3_clks 110 1>;
		power-domains = <&k3_pds 110>;
	};

	main_i2c1: i2c@2010000 {
		compatible = "ti,am654-i2c", "ti,omap4-i2c";
		reg = <0x0 0x2010000 0x0 0x100>;
		interrupts = <GIC_SPI 201 IRQ_TYPE_LEVEL_HIGH>;
		#address-cells = <1>;
		#size-cells = <0>;
		clock-names = "fck";
		clocks = <&k3_clks 111 1>;
		power-domains = <&k3_pds 111>;
	};

	main_i2c2: i2c@2020000 {
		compatible = "ti,am654-i2c", "ti,omap4-i2c";
		reg = <0x0 0x2020000 0x0 0x100>;
		interrupts = <GIC_SPI 202 IRQ_TYPE_LEVEL_HIGH>;
		#address-cells = <1>;
		#size-cells = <0>;
		clock-names = "fck";
		clocks = <&k3_clks 112 1>;
		power-domains = <&k3_pds 112>;
	};

	main_i2c3: i2c@2030000 {
		compatible = "ti,am654-i2c", "ti,omap4-i2c";
		reg = <0x0 0x2030000 0x0 0x100>;
		interrupts = <GIC_SPI 203 IRQ_TYPE_LEVEL_HIGH>;
		#address-cells = <1>;
		#size-cells = <0>;
		clock-names = "fck";
		clocks = <&k3_clks 113 1>;
		power-domains = <&k3_pds 113>;
	};

	main_gpio0:  main_gpio0@600000 {
		compatible = "ti,k2g-gpio", "ti,keystone-gpio";
		reg = <0x0 0x600000 0x0 0x100>;
		gpio-controller;
		#gpio-cells = <2>;
			interrupt-parent = <&main_intr>;
		interrupts = <57 256 IRQ_TYPE_EDGE_RISING>,
				<57 257 IRQ_TYPE_EDGE_RISING>,
				<57 258 IRQ_TYPE_EDGE_RISING>,
				<57 259 IRQ_TYPE_EDGE_RISING>,
				<57 260 IRQ_TYPE_EDGE_RISING>,
				<57 261 IRQ_TYPE_EDGE_RISING>;
		interrupt-controller;
		#interrupt-cells = <2>;
		ti,ngpio = <96>;
		ti,davinci-gpio-unbanked = <0>;
		clocks = <&k3_clks 57 0>;
		clock-names = "gpio";
	};

	main_gpio1:  main_gpio1@601000 {
		compatible = "ti,k2g-gpio", "ti,keystone-gpio";
		reg = <0x0 0x601000 0x0 0x100>;
		gpio-controller;
		#gpio-cells = <2>;
			interrupt-parent = <&main_intr>;
		interrupts = <58 256 IRQ_TYPE_EDGE_RISING>,
				<58 257 IRQ_TYPE_EDGE_RISING>,
				<58 258 IRQ_TYPE_EDGE_RISING>,
				<58 259 IRQ_TYPE_EDGE_RISING>,
				<58 260 IRQ_TYPE_EDGE_RISING>,
				<58 261 IRQ_TYPE_EDGE_RISING>;
		interrupt-controller;
			#interrupt-cells = <2>;
		ti,ngpio = <90>;
		ti,davinci-gpio-unbanked = <0>;
		clocks = <&k3_clks 58 0>;
		clock-names = "gpio";
	};
<<<<<<< HEAD

	hwspinlock: spinlock@30e00000 {
		compatible = "ti,am654-hwspinlock";
		reg = <0x00 0x30e00000 0x00 0x1000>;
		#hwlock-cells = <1>;
	};

	mailbox0_cluster0: mailbox@31f80000 {
		compatible = "ti,am654-mailbox";
		reg = <0x00 0x31f80000 0x00 0x200>;
		#mbox-cells = <1>;
		ti,mbox-num-users = <4>;
		ti,mbox-num-fifos = <16>;
		interrupt-parent = <&main_navss_intr>;
		interrupts = <164 0 IRQ_TYPE_LEVEL_HIGH>;

		mbox_mcu_r5fss0_core0: mbox-mcu-r5fss0-core0 {
			ti,mbox-tx = <1 0 0>;
			ti,mbox-rx = <0 0 0>;
		};
	};

	mailbox0_cluster1: mailbox@31f81000 {
		compatible = "ti,am654-mailbox";
		reg = <0x00 0x31f81000 0x00 0x200>;
		#mbox-cells = <1>;
		ti,mbox-num-users = <4>;
		ti,mbox-num-fifos = <16>;
		interrupt-parent = <&main_navss_intr>;
		interrupts = <165 0 IRQ_TYPE_LEVEL_HIGH>;

		mbox_mcu_r5fss0_core1: mbox-mcu-r5fss0-core1 {
			ti,mbox-tx = <1 0 0>;
			ti,mbox-rx = <0 0 0>;
		};
	};

	mailbox0_cluster2: mailbox@31f82000 {
		compatible = "ti,am654-mailbox";
		reg = <0x00 0x31f82000 0x00 0x200>;
		#mbox-cells = <1>;
		ti,mbox-num-users = <4>;
		ti,mbox-num-fifos = <16>;
		status = "disabled";
	};

	mailbox0_cluster3: mailbox@31f83000 {
		compatible = "ti,am654-mailbox";
		reg = <0x00 0x31f83000 0x00 0x200>;
		#mbox-cells = <1>;
		ti,mbox-num-users = <4>;
		ti,mbox-num-fifos = <16>;
		status = "disabled";
	};

	mailbox0_cluster4: mailbox@31f84000 {
		compatible = "ti,am654-mailbox";
		reg = <0x00 0x31f84000 0x00 0x200>;
		#mbox-cells = <1>;
		ti,mbox-num-users = <4>;
		ti,mbox-num-fifos = <16>;
		status = "disabled";
	};

	mailbox0_cluster5: mailbox@31f85000 {
		compatible = "ti,am654-mailbox";
		reg = <0x00 0x31f85000 0x00 0x200>;
		#mbox-cells = <1>;
		ti,mbox-num-users = <4>;
		ti,mbox-num-fifos = <16>;
		status = "disabled";
	};

	mailbox0_cluster6: mailbox@31f86000 {
		compatible = "ti,am654-mailbox";
		reg = <0x00 0x31f86000 0x00 0x200>;
		#mbox-cells = <1>;
		ti,mbox-num-users = <4>;
		ti,mbox-num-fifos = <16>;
		status = "disabled";
	};

	mailbox0_cluster7: mailbox@31f87000 {
		compatible = "ti,am654-mailbox";
		reg = <0x00 0x31f87000 0x00 0x200>;
		#mbox-cells = <1>;
		ti,mbox-num-users = <4>;
		ti,mbox-num-fifos = <16>;
		status = "disabled";
	};

	mailbox0_cluster8: mailbox@31f88000 {
		compatible = "ti,am654-mailbox";
		reg = <0x00 0x31f88000 0x00 0x200>;
		#mbox-cells = <1>;
		ti,mbox-num-users = <4>;
		ti,mbox-num-fifos = <16>;
		status = "disabled";
	};

	mailbox0_cluster9: mailbox@31f89000 {
		compatible = "ti,am654-mailbox";
		reg = <0x00 0x31f89000 0x00 0x200>;
		#mbox-cells = <1>;
		ti,mbox-num-users = <4>;
		ti,mbox-num-fifos = <16>;
		status = "disabled";
	};

	mailbox0_cluster10: mailbox@31f8a000 {
		compatible = "ti,am654-mailbox";
		reg = <0x00 0x31f8a000 0x00 0x200>;
		#mbox-cells = <1>;
		ti,mbox-num-users = <4>;
		ti,mbox-num-fifos = <16>;
		status = "disabled";
	};

	mailbox0_cluster11: mailbox@31f8b000 {
		compatible = "ti,am654-mailbox";
		reg = <0x00 0x31f8b000 0x00 0x200>;
		#mbox-cells = <1>;
		ti,mbox-num-users = <4>;
		ti,mbox-num-fifos = <16>;
		status = "disabled";
	};

	icssg_soc_bus0: pruss-soc-bus@b026004 {
		compatible = "ti,am654-icssg-soc-bus";
		reg = <0x00 0x0b026004 0x00 0x4>;
		power-domains = <&k3_pds 62>;
		#address-cells = <1>;
		#size-cells = <1>;
		ranges = <0x0b000000 0x00 0x0b000000 0x100000>;
		dma-ranges;

		icssg0: icssg@b000000 {
			compatible = "ti,am654-icssg";
			reg = <0xb000000 0x80000>;
			interrupts = <GIC_SPI 254 IRQ_TYPE_LEVEL_HIGH>,
				     <GIC_SPI 255 IRQ_TYPE_LEVEL_HIGH>,
				     <GIC_SPI 256 IRQ_TYPE_LEVEL_HIGH>,
				     <GIC_SPI 257 IRQ_TYPE_LEVEL_HIGH>,
				     <GIC_SPI 258 IRQ_TYPE_LEVEL_HIGH>,
				     <GIC_SPI 259 IRQ_TYPE_LEVEL_HIGH>,
				     <GIC_SPI 260 IRQ_TYPE_LEVEL_HIGH>,
				     <GIC_SPI 261 IRQ_TYPE_LEVEL_HIGH>;
			interrupt-names = "host2", "host3", "host4",
					  "host5", "host6", "host7",
					  "host8", "host9";
			#address-cells = <1>;
			#size-cells = <1>;
			ranges;
			dma-ranges;

			icssg0_mem: memories@b000000 {
				reg = <0xb000000 0x2000>,
				      <0xb002000 0x2000>,
				      <0xb010000 0x10000>;
				reg-names = "dram0", "dram1",
					    "shrdram2";
			};

			icssg0_cfg: cfg@b026000 {
				compatible = "syscon";
				reg = <0xb026000 0x200>;
			};

			icssg0_coreclk_mux: coreclk_mux {
				#clock-cells = <0>;
				clocks = <&k3_clks 62 19>, /* icssg0_core_clk */
					 <&k3_clks 62 3>;  /* icssg0_iclk */
				assigned-clocks = <&icssg0_coreclk_mux>;
				assigned-clock-parents = <&k3_clks 62 3>;
			};

			icssg0_iepclk_mux: iepclk_mux {
				#clock-cells = <0>;
				clocks = <&k3_clks 62 10>,	/* icssg0_iep_clk */
					 <&icssg0_coreclk_mux>;	/* core_clk */
				assigned-clocks = <&icssg0_iepclk_mux>;
				assigned-clock-parents = <&icssg0_coreclk_mux>;
			};

			icssg0_iep0: iep@b02e000 {
				compatible = "syscon";
				reg = <0xb02e000 0x1000>;
				clocks = <&icssg0_iepclk_mux>;
			};

			icssg0_iep1: iep@b02f000 {
				compatible = "syscon";
				reg = <0xb02f000 0x1000>;
				clocks = <&icssg0_iepclk_mux>;
			};

			icssg0_mii_rt: mii-rt@b032000 {
				compatible = "syscon";
				reg = <0xb032000 0x100>;
			};

			icssg0_mii_g_rt: mii-g-rt@b033000 {
				compatible = "syscon";
				reg = <0xb033000 0x1000>;
			};

			icssg0_intc: interrupt-controller@b020000 {
				compatible = "ti,am654-icssg-intc";
				reg = <0xb020000 0x2000>;
				interrupt-controller;
				#interrupt-cells = <1>;
			};

			pru0_0: pru@b034000 {
				compatible = "ti,am654-pru";
				reg = <0xb034000 0x4000>,
				      <0xb022000 0x100>,
				      <0xb022400 0x100>;
				reg-names = "iram", "control", "debug";
				firmware-name = "am65x-pru0_0-fw";
				interrupt-parent = <&icssg0_intc>;
				interrupts = <16>, <17>;
				interrupt-names = "vring", "kick";
			};

			rtu0_0: rtu@b004000 {
				compatible = "ti,am654-rtu";
				reg = <0xb004000 0x2000>,
				      <0xb023000 0x100>,
				      <0xb023400 0x100>;
				reg-names = "iram", "control", "debug";
				firmware-name = "am65x-rtu0_0-fw";
				interrupt-parent = <&icssg0_intc>;
				interrupts = <20>, <21>;
				interrupt-names = "vring", "kick";
			};

			pru0_1: pru@b038000 {
				compatible = "ti,am654-pru";
				reg = <0xb038000 0x4000>,
				      <0xb024000 0x100>,
				      <0xb024400 0x100>;
				reg-names = "iram", "control", "debug";
				firmware-name = "am65x-pru0_1-fw";
				interrupt-parent = <&icssg0_intc>;
				interrupts = <18>, <19>;
				interrupt-names = "vring", "kick";
			};

			rtu0_1: rtu@b006000 {
				compatible = "ti,am654-rtu";
				reg = <0xb006000 0x2000>,
				      <0xb023800 0x100>,
				      <0xb023c00 0x100>;
				reg-names = "iram", "control", "debug";
				firmware-name = "am65x-rtu0_1-fw";
				interrupt-parent = <&icssg0_intc>;
				interrupts = <22>, <23>;
				interrupt-names = "vring", "kick";
			};

			icssg0_mdio: mdio@b032400 {
				compatible = "ti,davinci_mdio";
				reg = <0xb032400 0x100>;
				clocks = <&k3_clks 62 3>;
				clock-names = "fck";
				#address-cells = <1>;
				#size-cells = <0>;
				bus_freq = <1000000>;
				status = "disabled";
			};
		};
	};

	icssg_soc_bus1: pruss-soc-bus@b126004 {
		compatible = "ti,am654-icssg-soc-bus";
		reg = <0x00 0x0b126004 0x00 0x4>;
		power-domains = <&k3_pds 63>;
		#address-cells = <1>;
		#size-cells = <1>;
		ranges = <0x0b100000 0x00 0x0b100000 0x100000>;
		dma-ranges;

		icssg1: icssg@b100000 {
			compatible = "ti,am654-icssg";
			reg = <0xb100000 0x80000>;
			interrupts = <GIC_SPI 262 IRQ_TYPE_LEVEL_HIGH>,
				     <GIC_SPI 263 IRQ_TYPE_LEVEL_HIGH>,
				     <GIC_SPI 264 IRQ_TYPE_LEVEL_HIGH>,
				     <GIC_SPI 265 IRQ_TYPE_LEVEL_HIGH>,
				     <GIC_SPI 266 IRQ_TYPE_LEVEL_HIGH>,
				     <GIC_SPI 267 IRQ_TYPE_LEVEL_HIGH>,
				     <GIC_SPI 268 IRQ_TYPE_LEVEL_HIGH>,
				     <GIC_SPI 269 IRQ_TYPE_LEVEL_HIGH>;
			interrupt-names = "host2", "host3", "host4",
					  "host5", "host6", "host7",
					  "host8", "host9";
			#address-cells = <1>;
			#size-cells = <1>;
			ranges;
			dma-ranges;

			icssg1_mem: memories@b100000 {
				reg = <0xb100000 0x2000>,
				      <0xb102000 0x2000>,
				      <0xb110000 0x10000>;
				reg-names = "dram0", "dram1",
					    "shrdram2";
			};

			icssg1_cfg: cfg@b126000 {
				compatible = "syscon";
				reg = <0xb126000 0x200>;
			};

			icssg1_coreclk_mux: coreclk_mux {
				#clock-cells = <0>;
				clocks = <&k3_clks 63 19>, /* icssg1_core_clk */
					 <&k3_clks 63 3>;  /* icssg1_iclk */
				assigned-clocks = <&icssg1_coreclk_mux>;
				assigned-clock-parents = <&k3_clks 63 3>;
			};

			icssg1_iepclk_mux: iepclk_mux {
				#clock-cells = <0>;
				clocks = <&k3_clks 63 10>,	/* icssg1_iep_clk */
					 <&icssg1_coreclk_mux>;	/* core_clk */
				assigned-clocks = <&icssg1_iepclk_mux>;
				assigned-clock-parents = <&icssg1_coreclk_mux>;
			};

			icssg1_iep0: iep@b12e000 {
				compatible = "syscon";
				reg = <0xb12e000 0x1000>;
				clocks = <&icssg1_iepclk_mux>;
			};

			icssg1_iep1: iep@b12f000 {
				compatible = "syscon";
				reg = <0xb12f000 0x1000>;
				clocks = <&icssg1_iepclk_mux>;
			};

			icssg1_mii_rt: mii-rt@b132000 {
				compatible = "syscon";
				reg = <0xb132000 0x100>;
			};

			icssg1_mii_g_rt: mii-g-rt@b133000 {
				compatible = "syscon";
				reg = <0xb133000 0x1000>;
			};

			icssg1_intc: interrupt-controller@b120000 {
				compatible = "ti,am654-icssg-intc";
				reg = <0xb120000 0x2000>;
				interrupt-controller;
				#interrupt-cells = <1>;
			};

			pru1_0: pru@b134000 {
				compatible = "ti,am654-pru";
				reg = <0xb134000 0x4000>,
				      <0xb122000 0x100>,
				      <0xb122400 0x100>;
				reg-names = "iram", "control", "debug";
				firmware-name = "am65x-pru1_0-fw";
				interrupt-parent = <&icssg1_intc>;
				interrupts = <16>, <17>;
				interrupt-names = "vring", "kick";
			};

			rtu1_0: rtu@b104000 {
				compatible = "ti,am654-rtu";
				reg = <0xb104000 0x2000>,
				      <0xb123000 0x100>,
				      <0xb123400 0x100>;
				reg-names = "iram", "control", "debug";
				firmware-name = "am65x-rtu1_0-fw";
				interrupt-parent = <&icssg1_intc>;
				interrupts = <20>, <21>;
				interrupt-names = "vring", "kick";
			};

			pru1_1: pru@b138000 {
				compatible = "ti,am654-pru";
				reg = <0xb138000 0x4000>,
				      <0xb124000 0x100>,
				      <0xb124400 0x100>;
				reg-names = "iram", "control", "debug";
				firmware-name = "am65x-pru1_1-fw";
				interrupt-parent = <&icssg1_intc>;
				interrupts = <18>, <19>;
				interrupt-names = "vring", "kick";
			};

			rtu1_1: rtu@b106000 {
				compatible = "ti,am654-rtu";
				reg = <0xb106000 0x2000>,
				      <0xb123800 0x100>,
				      <0xb123c00 0x100>;
				reg-names = "iram", "control", "debug";
				firmware-name = "am65x-rtu1_1-fw";
				interrupt-parent = <&icssg1_intc>;
				interrupts = <22>, <23>;
				interrupt-names = "vring", "kick";
			};

			icssg1_mdio: mdio@b132400 {
				compatible = "ti,davinci_mdio";
				reg = <0xb132400 0x100>;
				clocks = <&k3_clks 63 3>;
				clock-names = "fck";
				#address-cells = <1>;
				#size-cells = <0>;
				bus_freq = <1000000>;
				status = "disabled";
			};
		};
	};

	icssg_soc_bus2: pruss-soc-bus@b226004 {
		compatible = "ti,am654-icssg-soc-bus";
		reg = <0x00 0x0b226004 0x00 0x4>;
		power-domains = <&k3_pds 64>;
		#address-cells = <1>;
		#size-cells = <1>;
		ranges = <0x0b200000 0x00 0x0b200000 0x100000>;
		dma-ranges;

		icssg2: icssg@b200000 {
			compatible = "ti,am654-icssg";
			reg = <0xb200000 0x80000>;
			interrupts = <GIC_SPI 270 IRQ_TYPE_LEVEL_HIGH>,
				     <GIC_SPI 271 IRQ_TYPE_LEVEL_HIGH>,
				     <GIC_SPI 272 IRQ_TYPE_LEVEL_HIGH>,
				     <GIC_SPI 273 IRQ_TYPE_LEVEL_HIGH>,
				     <GIC_SPI 274 IRQ_TYPE_LEVEL_HIGH>,
				     <GIC_SPI 275 IRQ_TYPE_LEVEL_HIGH>,
				     <GIC_SPI 276 IRQ_TYPE_LEVEL_HIGH>,
				     <GIC_SPI 277 IRQ_TYPE_LEVEL_HIGH>;
			interrupt-names = "host2", "host3", "host4",
					  "host5", "host6", "host7",
					  "host8", "host9";
			#address-cells = <1>;
			#size-cells = <1>;
			ranges;
			dma-ranges;

			icssg2_mem: memories@b200000 {
				reg = <0xb200000 0x2000>,
				      <0xb202000 0x2000>,
				      <0xb210000 0x10000>;
				reg-names = "dram0", "dram1",
					    "shrdram2";
			};

			icssg2_cfg: cfg@b226000 {
				compatible = "syscon";
				reg = <0xb226000 0x200>;
			};

			icssg2_coreclk_mux: coreclk_mux {
				#clock-cells = <0>;
				clocks = <&k3_clks 64 19>, /* icssg1_core_clk */
					 <&k3_clks 64 3>;  /* icssg1_iclk */
				assigned-clocks = <&icssg2_coreclk_mux>;
				assigned-clock-parents = <&k3_clks 64 3>;
			};

			icssg2_iepclk_mux: iepclk_mux {
				#clock-cells = <0>;
				clocks = <&k3_clks 64 10>,	/* icssg1_iep_clk */
					 <&icssg2_coreclk_mux>;	/* core_clk */
				assigned-clocks = <&icssg2_iepclk_mux>;
				assigned-clock-parents = <&icssg2_coreclk_mux>;
			};

			icssg2_iep0: iep@b22e000 {
				compatible = "syscon";
				reg = <0xb22e000 0x1000>;
				clocks = <&icssg2_iepclk_mux>;
			};

			icssg2_iep1: iep@b22f000 {
				compatible = "syscon";
				reg = <0xb22f000 0x1000>;
				clocks = <&icssg2_iepclk_mux>;
			};

			icssg2_mii_rt: mii-rt@b232000 {
				compatible = "syscon";
				reg = <0xb232000 0x100>;
			};

			icssg2_mii_g_rt: mii-g-rt@b233000 {
				compatible = "syscon";
				reg = <0xb233000 0x1000>;
			};

			icssg2_intc: interrupt-controller@b220000 {
				compatible = "ti,am654-icssg-intc";
				reg = <0xb220000 0x2000>;
				interrupt-controller;
				#interrupt-cells = <1>;
			};

			pru2_0: pru@b234000 {
				compatible = "ti,am654-pru";
				reg = <0xb234000 0x4000>,
				      <0xb222000 0x100>,
				      <0xb222400 0x100>;
				reg-names = "iram", "control", "debug";
				firmware-name = "am65x-pru2_0-fw";
				interrupt-parent = <&icssg2_intc>;
				interrupts = <16>, <17>;
				interrupt-names = "vring", "kick";
			};

			rtu2_0: rtu@b204000 {
				compatible = "ti,am654-rtu";
				reg = <0xb204000 0x2000>,
				      <0xb223000 0x100>,
				      <0xb223400 0x100>;
				reg-names = "iram", "control", "debug";
				firmware-name = "am65x-rtu2_0-fw";
				interrupt-parent = <&icssg2_intc>;
				interrupts = <20>, <21>;
				interrupt-names = "vring", "kick";
			};

			pru2_1: pru@b238000 {
				compatible = "ti,am654-pru";
				reg = <0xb238000 0x4000>,
				      <0xb224000 0x100>,
				      <0xb224400 0x100>;
				reg-names = "iram", "control", "debug";
				firmware-name = "am65x-pru2_1-fw";
				interrupt-parent = <&icssg2_intc>;
				interrupts = <18>, <19>;
				interrupt-names = "vring", "kick";
			};

			rtu2_1: rtu@b206000 {
				compatible = "ti,am654-rtu";
				reg = <0xb206000 0x2000>,
				      <0xb223800 0x100>,
				      <0xb223c00 0x100>;
				reg-names = "iram", "control", "debug";
				firmware-name = "am65x-rtu2_1-fw";
				interrupt-parent = <&icssg2_intc>;
				interrupts = <22>, <23>;
				interrupt-names = "vring", "kick";
			};

			icssg2_mdio: mdio@b232400 {
				compatible = "ti,davinci_mdio";
				reg = <0xb232400 0x100>;
				clocks = <&k3_clks 64 3>;
				clock-names = "fck";
				#address-cells = <1>;
				#size-cells = <0>;
				bus_freq = <1000000>;
				status = "disabled";
			};
		};
	};
=======
>>>>>>> df53a78e
};<|MERGE_RESOLUTION|>--- conflicted
+++ resolved
@@ -343,13 +343,6 @@
 		clocks = <&k3_clks 58 0>;
 		clock-names = "gpio";
 	};
-<<<<<<< HEAD
-
-	hwspinlock: spinlock@30e00000 {
-		compatible = "ti,am654-hwspinlock";
-		reg = <0x00 0x30e00000 0x00 0x1000>;
-		#hwlock-cells = <1>;
-	};
 
 	mailbox0_cluster0: mailbox@31f80000 {
 		compatible = "ti,am654-mailbox";
@@ -911,6 +904,4 @@
 			};
 		};
 	};
-=======
->>>>>>> df53a78e
 };