/*
 * Copyright (c) 2010 Broadcom Corporation
 *
 * Permission to use, copy, modify, and/or distribute this software for any
 * purpose with or without fee is hereby granted, provided that the above
 * copyright notice and this permission notice appear in all copies.
 *
 * THE SOFTWARE IS PROVIDED "AS IS" AND THE AUTHOR DISCLAIMS ALL WARRANTIES
 * WITH REGARD TO THIS SOFTWARE INCLUDING ALL IMPLIED WARRANTIES OF
 * MERCHANTABILITY AND FITNESS. IN NO EVENT SHALL THE AUTHOR BE LIABLE FOR ANY
 * SPECIAL, DIRECT, INDIRECT, OR CONSEQUENTIAL DAMAGES OR ANY DAMAGES
 * WHATSOEVER RESULTING FROM LOSS OF USE, DATA OR PROFITS, WHETHER IN AN ACTION
 * OF CONTRACT, NEGLIGENCE OR OTHER TORTIOUS ACTION, ARISING OUT OF OR IN
 * CONNECTION WITH THE USE OR PERFORMANCE OF THIS SOFTWARE.
 */

#ifndef _BRCMF_PROTO_H_
#define _BRCMF_PROTO_H_

/*
 * Exported from the brcmf protocol module (brcmf_cdc)
 */

/* Linkage, sets prot link and updates hdrlen in pub */
extern int brcmf_proto_attach(struct brcmf_pub *drvr);

/* Unlink, frees allocated protocol memory (including brcmf_proto) */
extern void brcmf_proto_detach(struct brcmf_pub *drvr);

/* Stop protocol: sync w/dongle state. */
extern void brcmf_proto_stop(struct brcmf_pub *drvr);

/* Add any protocol-specific data header.
 * Caller must reserve prot_hdrlen prepend space.
 */
extern void brcmf_proto_hdrpush(struct brcmf_pub *, int ifidx,
				struct sk_buff *txp);

<<<<<<< HEAD
/* Use protocol to issue command to dongle */
extern int brcmf_proto_dcmd(struct brcmf_pub *drvr, int ifidx,
				struct brcmf_dcmd *dcmd, int len);

/* Sets dongle media info (drv_version, mac address). */
extern int brcmf_c_preinit_dcmds(struct brcmf_if *ifp);

extern int brcmf_proto_cdc_set_dcmd(struct brcmf_pub *drvr, int ifidx,
				     uint cmd, void *buf, uint len);
=======
/* Sets dongle media info (drv_version, mac address). */
extern int brcmf_c_preinit_dcmds(struct brcmf_if *ifp);
>>>>>>> 0751f865

#endif				/* _BRCMF_PROTO_H_ */<|MERGE_RESOLUTION|>--- conflicted
+++ resolved
@@ -36,19 +36,7 @@
 extern void brcmf_proto_hdrpush(struct brcmf_pub *, int ifidx,
 				struct sk_buff *txp);
 
-<<<<<<< HEAD
-/* Use protocol to issue command to dongle */
-extern int brcmf_proto_dcmd(struct brcmf_pub *drvr, int ifidx,
-				struct brcmf_dcmd *dcmd, int len);
-
 /* Sets dongle media info (drv_version, mac address). */
 extern int brcmf_c_preinit_dcmds(struct brcmf_if *ifp);
 
-extern int brcmf_proto_cdc_set_dcmd(struct brcmf_pub *drvr, int ifidx,
-				     uint cmd, void *buf, uint len);
-=======
-/* Sets dongle media info (drv_version, mac address). */
-extern int brcmf_c_preinit_dcmds(struct brcmf_if *ifp);
->>>>>>> 0751f865
-
 #endif				/* _BRCMF_PROTO_H_ */