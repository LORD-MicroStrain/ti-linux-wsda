--- conflicted
+++ resolved
@@ -2839,15 +2839,11 @@
 	else if (ops->get_num_rx_queues)
 		num_rx_queues = ops->get_num_rx_queues();
 
-<<<<<<< HEAD
-	printk("%s: ifname=%s, priv_size=%zu\n", __func__, ifname, ops->priv_size);
-=======
 	if (num_tx_queues < 1 || num_tx_queues > 4096)
 		return ERR_PTR(-EINVAL);
 
 	if (num_rx_queues < 1 || num_rx_queues > 4096)
 		return ERR_PTR(-EINVAL);
->>>>>>> a1c53f52
 
 	dev = alloc_netdev_mqs(ops->priv_size, ifname, name_assign_type,
 			       ops->setup, num_tx_queues, num_rx_queues);
