--- conflicted
+++ resolved
@@ -109,14 +109,8 @@
 	void *aux_data_addr;
 
 	aux_data_dev_addr = WKUP_M3_DMEM_START + WKUP_M3_AUXDATA_OFFSET;
-<<<<<<< HEAD
-	aux_data_addr = rproc_da_to_va(m3_ipc->rproc,
-				       aux_data_dev_addr,
-				       WKUP_M3_AUXDATA_SIZE);
-=======
 	aux_data_addr = rproc_da_to_va(m3_ipc->rproc, aux_data_dev_addr,
 				       WKUP_M3_AUXDATA_SIZE, RPROC_FLAGS_NONE);
->>>>>>> 07efcb34
 	memcpy(aux_data_addr, data, sz);
 
 	return WKUP_M3_AUXDATA_OFFSET;
