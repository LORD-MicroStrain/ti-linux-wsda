/*
 * Copyright (C) 2017 Texas Instruments Incorporated - http://www.ti.com/
 *
 * This program is free software; you can redistribute it and/or modify
 * it under the terms of the GNU General Public License version 2 as
 * published by the Free Software Foundation.
 */
/dts-v1/;

#include "dra76x.dtsi"
#include "dra7-evm-common.dtsi"
#include "dra76x-mmc-iodelay.dtsi"
#include <dt-bindings/net/ti-dp83867.h>

/ {
	model = "TI DRA762 EVM";
	compatible = "ti,dra76-evm", "ti,dra762", "ti,dra7";

	aliases {
		display0 = &hdmi0;

		sound0 = &sound0;
		sound1 = &hdmi;
	};

	memory@0 {
		device_type = "memory";
		reg = <0x0 0x80000000 0x0 0x80000000>;
	};

	reserved-memory {
		#address-cells = <2>;
		#size-cells = <2>;
		ranges;

		ipu2_cma_pool: ipu2_cma@95800000 {
			compatible = "shared-dma-pool";
			reg = <0x0 0x95800000 0x0 0x3800000>;
			reusable;
			status = "okay";
		};

		dsp1_cma_pool: dsp1_cma@99000000 {
			compatible = "shared-dma-pool";
			reg = <0x0 0x99000000 0x0 0x4000000>;
			reusable;
			status = "okay";
		};

		ipu1_cma_pool: ipu1_cma@9d000000 {
			compatible = "shared-dma-pool";
			reg = <0x0 0x9d000000 0x0 0x2000000>;
			reusable;
			status = "okay";
		};

		dsp2_cma_pool: dsp2_cma@9f000000 {
			compatible = "shared-dma-pool";
			reg = <0x0 0x9f000000 0x0 0x800000>;
			reusable;
			status = "okay";
		};
	};

	vsys_12v0: fixedregulator-vsys12v0 {
		/* main supply */
		compatible = "regulator-fixed";
		regulator-name = "vsys_12v0";
		regulator-min-microvolt = <12000000>;
		regulator-max-microvolt = <12000000>;
		regulator-always-on;
		regulator-boot-on;
	};

	vsys_5v0: fixedregulator-vsys5v0 {
		/* Output of Cntlr B of TPS43351-Q1 on dra76-evm */
		compatible = "regulator-fixed";
		regulator-name = "vsys_5v0";
		regulator-min-microvolt = <5000000>;
		regulator-max-microvolt = <5000000>;
		vin-supply = <&vsys_12v0>;
		regulator-always-on;
		regulator-boot-on;
	};

	vio_3v6: fixedregulator-vio_3v6 {
		compatible = "regulator-fixed";
		regulator-name = "vio_3v6";
		regulator-min-microvolt = <3600000>;
		regulator-max-microvolt = <3600000>;
		vin-supply = <&vsys_5v0>;
		regulator-always-on;
		regulator-boot-on;
	};

	vsys_3v3: fixedregulator-vsys3v3 {
		/* Output of Cntlr A of TPS43351-Q1 on dra76-evm */
		compatible = "regulator-fixed";
		regulator-name = "vsys_3v3";
		regulator-min-microvolt = <3300000>;
		regulator-max-microvolt = <3300000>;
		vin-supply = <&vsys_12v0>;
		regulator-always-on;
		regulator-boot-on;
	};

	vio_3v3: fixedregulator-vio_3v3 {
		compatible = "regulator-fixed";
		regulator-name = "vio_3v3";
		regulator-min-microvolt = <3300000>;
		regulator-max-microvolt = <3300000>;
		vin-supply = <&vsys_3v3>;
		regulator-always-on;
		regulator-boot-on;
	};

	vio_3v3_sd: fixedregulator-sd {
		compatible = "regulator-fixed";
		regulator-name = "vio_3v3_sd";
		regulator-min-microvolt = <3300000>;
		regulator-max-microvolt = <3300000>;
		vin-supply = <&vio_3v3>;
		enable-active-high;
		gpio = <&gpio4 21 GPIO_ACTIVE_HIGH>;
	};

	vio_1v8: fixedregulator-vio_1v8 {
		compatible = "regulator-fixed";
		regulator-name = "vio_1v8";
		regulator-min-microvolt = <1800000>;
		regulator-max-microvolt = <1800000>;
		vin-supply = <&smps5_reg>;
	};

	vmmcwl_fixed: fixedregulator-mmcwl {
		compatible = "regulator-fixed";
		regulator-name = "vmmcwl_fixed";
		regulator-min-microvolt = <1800000>;
		regulator-max-microvolt = <1800000>;
		gpio = <&gpio5 8 0>;	/* gpio5_8 */
		startup-delay-us = <70000>;
		enable-active-high;
	};

	vtt_fixed: fixedregulator-vtt {
		compatible = "regulator-fixed";
		regulator-name = "vtt_fixed";
		regulator-min-microvolt = <1350000>;
		regulator-max-microvolt = <1350000>;
		vin-supply = <&vsys_3v3>;
		regulator-always-on;
		regulator-boot-on;
	};

	aic_dvdd: fixedregulator-aic_dvdd {
		/* TPS77018DBVT */
		compatible = "regulator-fixed";
		regulator-name = "aic_dvdd";
		vin-supply = <&vio_3v3>;
		regulator-min-microvolt = <1800000>;
		regulator-max-microvolt = <1800000>;
	};

	hdmi0: connector {
		compatible = "hdmi-connector";
		label = "hdmi";

		type = "a";

		port {
			hdmi_connector_in: endpoint {
				remote-endpoint = <&tpd12s015_out>;
			};
		};
	};

	tpd12s015: encoder {
		compatible = "ti,tpd12s015";

		gpios = <&gpio7 30 GPIO_ACTIVE_HIGH>,   /* gpio7_30, CT CP HPD */
			<&gpio7 31 GPIO_ACTIVE_HIGH>,   /* gpio7_31, LS OE */
			<&gpio7 12 GPIO_ACTIVE_HIGH>;   /* gpio7_12/sp1_cs2, HPD */

		ports {
			#address-cells = <1>;
			#size-cells = <0>;

			port@0 {
				reg = <0>;

				tpd12s015_in: endpoint {
					remote-endpoint = <&hdmi_out>;
				};
			};

			port@1 {
				reg = <1>;

				tpd12s015_out: endpoint {
					remote-endpoint = <&hdmi_connector_in>;
				};
			};
		};
	};
};

&i2c1 {
	status = "okay";
	clock-frequency = <400000>;

	tps65917: tps65917@58 {
		compatible = "ti,tps65917";
		reg = <0x58>;
		ti,system-power-controller;
		ti,palmas-override-powerhold;
		interrupt-controller;
		#interrupt-cells = <2>;

		tps65917_pmic {
			compatible = "ti,tps65917-pmic";

			smps12-in-supply = <&vsys_3v3>;
			smps3-in-supply = <&vsys_3v3>;
			smps4-in-supply = <&vsys_3v3>;
			smps5-in-supply = <&vsys_3v3>;
			ldo1-in-supply = <&vsys_3v3>;
			ldo2-in-supply = <&vsys_3v3>;
			ldo3-in-supply = <&vsys_5v0>;
			ldo4-in-supply = <&vsys_5v0>;
			ldo5-in-supply = <&vsys_3v3>;

			tps65917_regulators: regulators {
				smps12_reg: smps12 {
					/* VDD_DSPEVE */
					regulator-name = "smps12";
					regulator-min-microvolt = <850000>;
					regulator-max-microvolt = <1250000>;
					regulator-always-on;
					regulator-boot-on;
				};

				smps3_reg: smps3 {
					/* VDD_CORE */
					regulator-name = "smps3";
					regulator-min-microvolt = <850000>;
					regulator-max-microvolt = <1250000>;
					regulator-boot-on;
					regulator-always-on;
				};

				smps4_reg: smps4 {
					/* VDD_IVA */
					regulator-name = "smps4";
					regulator-min-microvolt = <850000>;
					regulator-max-microvolt = <1250000>;
					regulator-always-on;
					regulator-boot-on;
				};

				smps5_reg: smps5 {
					/* VDDS1V8 */
					regulator-name = "smps5";
					regulator-min-microvolt = <1800000>;
					regulator-max-microvolt = <1800000>;
					regulator-boot-on;
					regulator-always-on;
				};

				ldo1_reg: ldo1 {
					/* LDO1_OUT --> VDA_PHY1_1V8  */
					regulator-name = "ldo1";
					regulator-min-microvolt = <1800000>;
					regulator-max-microvolt = <1800000>;
					regulator-always-on;
					regulator-boot-on;
					regulator-allow-bypass;
				};

				ldo2_reg: ldo2 {
					/* LDO2_OUT --> VDA_PHY2_1V8 */
					regulator-name = "ldo2";
					regulator-min-microvolt = <1800000>;
					regulator-max-microvolt = <1800000>;
					regulator-allow-bypass;
					regulator-always-on;
				};

				ldo3_reg: ldo3 {
					/* VDA_USB_3V3 */
					regulator-name = "ldo3";
					regulator-min-microvolt = <3300000>;
					regulator-max-microvolt = <3300000>;
					regulator-boot-on;
					regulator-always-on;
				};

				ldo5_reg: ldo5 {
					/* VDDA_1V8_PLL */
					regulator-name = "ldo5";
					regulator-min-microvolt = <1800000>;
					regulator-max-microvolt = <1800000>;
					regulator-always-on;
					regulator-boot-on;
				};

				ldo4_reg: ldo4 {
					/* VDD_SDIO_DV */
					regulator-name = "ldo4";
					regulator-min-microvolt = <1800000>;
					regulator-max-microvolt = <3300000>;
					regulator-boot-on;
					regulator-always-on;
				};
			};
		};

		tps65917_power_button {
			compatible = "ti,palmas-pwrbutton";
			interrupt-parent = <&tps65917>;
			interrupts = <1 IRQ_TYPE_NONE>;
			wakeup-source;
			ti,palmas-long-press-seconds = <6>;
		};
	};

	lp87565: lp87565@60 {
		compatible = "ti,lp87565-q1";
		reg = <0x60>;

		buck10-in-supply =<&vsys_3v3>;
		buck23-in-supply =<&vsys_3v3>;

		regulators: regulators {
			buck10_reg: buck10 {
				/*VDD_MPU*/
				regulator-name = "buck10";
				regulator-min-microvolt = <850000>;
				regulator-max-microvolt = <1250000>;
				regulator-always-on;
				regulator-boot-on;
			};

			buck23_reg: buck23 {
				/* VDD_GPU*/
				regulator-name = "buck23";
				regulator-min-microvolt = <850000>;
				regulator-max-microvolt = <1250000>;
				regulator-boot-on;
				regulator-always-on;
			};
		};
	};

	pcf_lcd: pcf8757@20 {
		compatible = "ti,pcf8575", "nxp,pcf8575";
		reg = <0x20>;
		gpio-controller;
		#gpio-cells = <2>;
		interrupt-controller;
		#interrupt-cells = <2>;
		interrupt-parent = <&gpio1>;
		interrupts = <3 IRQ_TYPE_EDGE_FALLING>;
	};

	pcf_gpio_21: pcf8757@21 {
		compatible = "ti,pcf8575", "nxp,pcf8575";
		reg = <0x21>;
		gpio-controller;
		#gpio-cells = <2>;
		interrupt-parent = <&gpio1>;
		interrupts = <3 IRQ_TYPE_EDGE_FALLING>;
		interrupt-controller;
		#interrupt-cells = <2>;
	};

	pcf_hdmi: pcf8575@26 {
		compatible = "ti,pcf8575", "nxp,pcf8575";
		reg = <0x26>;
		gpio-controller;
		#gpio-cells = <2>;
		p1 {
			/* vin6_sel_s0: high: VIN6, low: audio */
			gpio-hog;
			gpios = <1 GPIO_ACTIVE_HIGH>;
			output-low;
			line-name = "vin6_sel_s0";
		};
	};

	tlv320aic3106: tlv320aic3106@19 {
		#sound-dai-cells = <0>;
		compatible = "ti,tlv320aic3106";
		reg = <0x19>;
		adc-settle-ms = <40>;
		ai3x-micbias-vg = <1>;		/* 2.0V */
		status = "okay";

		/* Regulators */
		AVDD-supply = <&vio_3v3>;
		IOVDD-supply = <&vio_3v3>;
		DRVDD-supply = <&vio_3v3>;
		DVDD-supply = <&aic_dvdd>;
	};
};

&i2c5 {
	status = "okay";
	clock-frequency = <400000>;

	ov10633@37 {
		compatible = "ovti,ov10633";
		reg = <0x37>;

		clocks = <&clk_ov10633_fixed>;
		clock-names = "xvclk";

		mux-gpios = <&pcf_hdmi 2	GPIO_ACTIVE_HIGH>, /* VIN2_S0 */
			    <&pcf_hdmi 6	GPIO_ACTIVE_LOW>; /* VIN2_S2 */
		port {
			onboardLI: endpoint {
				remote-endpoint = <&vin2a_ep>;
				hsync-active = <1>;
				vsync-active = <1>;
				pclk-sample = <0>;
			};
		};
	};

	gpio_csi2_adap: tca6416@20 {
		status = "okay";
		compatible = "ti,tca6416";
		reg = <0x20>;
		gpio-controller;
		#gpio-cells = <2>;
	};

	ov490@24 {
		compatible = "ovti,ov490";
		reg = <0x24>;

		mux-gpios = <&gpio_csi2_adap 0	GPIO_ACTIVE_LOW>,
						/* CSI2_SEL_I2C_CLK */
			    <&gpio_csi2_adap 1	GPIO_ACTIVE_HIGH>,
						/* CSI2_SEL_REF_CLK */
			    <&gpio_csi2_adap 3	GPIO_ACTIVE_HIGH>,
						/* CSI2_CAM0_RESETn */
			    <&gpio_csi2_adap 4	GPIO_ACTIVE_LOW>;
						/* CSI2_CAM0_PWR_DWN */
		port {
			csi2_cam0: endpoint@0 {
				clock-lanes = <0>;
				data-lanes = <1 2 3 4>;
				remote-endpoint = <&csi2_phy0>;
			};
		};
	};
};

&cpu0 {
	vdd-supply = <&buck10_reg>;
};

&mmc1 {
	status = "okay";
	vmmc-supply = <&vio_3v3_sd>;
	vqmmc-supply = <&ldo4_reg>;
	bus-width = <4>;
	/*
	 * SDCD signal is not being used here - using the fact that GPIO mode
	 * is always hardwired.
	 */
	cd-gpios = <&gpio6 27 GPIO_ACTIVE_LOW>;
	pinctrl-names = "default", "hs";
	pinctrl-0 = <&mmc1_pins_default>;
	pinctrl-1 = <&mmc1_pins_hs>;
};

&mmc2 {
	status = "okay";
	vmmc-supply = <&vio_1v8>;
	vqmmc-supply = <&vio_1v8>;
	bus-width = <8>;
	non-removable;
	pinctrl-names = "default", "hs", "ddr_1_8v", "hs200_1_8v";
	pinctrl-0 = <&mmc2_pins_default>;
	pinctrl-1 = <&mmc2_pins_default>;
	pinctrl-2 = <&mmc2_pins_default>;
	pinctrl-3 = <&mmc2_pins_hs200 &mmc2_iodelay_hs200_conf>;
};

&mmc4 {
	status = "okay";
	vmmc-supply = <&vio_3v6>;
	vqmmc-supply = <&vmmcwl_fixed>;
	pinctrl-names = "default", "hs", "sdr12", "sdr25";
	pinctrl-0 = <&mmc4_pins_hs &mmc4_iodelay_default_conf>;
	pinctrl-1 = <&mmc4_pins_hs &mmc4_iodelay_manual1_conf>;
	pinctrl-2 = <&mmc4_pins_hs &mmc4_iodelay_manual1_conf>;
	pinctrl-3 = <&mmc4_pins_hs &mmc4_iodelay_manual1_conf>;
};

/* No RTC on this device */
&rtc {
	status = "disabled";
};

&mac {
	status = "okay";

	dual_emac;
};

&cpsw_emac0 {
	phy_id = <&davinci_mdio>, <2>;
	phy-mode = "rgmii-id";
	dual_emac_res_vlan = <1>;
};

&cpsw_emac1 {
	phy_id = <&davinci_mdio>, <3>;
	phy-mode = "rgmii-id";
	dual_emac_res_vlan = <2>;
};

&davinci_mdio {
	dp83867_0: ethernet-phy@2 {
		reg = <2>;
		ti,rx-internal-delay = <DP83867_RGMIIDCTL_2_25_NS>;
		ti,tx-internal-delay = <DP83867_RGMIIDCTL_250_PS>;
		ti,fifo-depth = <DP83867_PHYCR_FIFO_DEPTH_8_B_NIB>;
		ti,min-output-impedance;
		ti,dp83867-rxctrl-strap-quirk;
	};

	dp83867_1: ethernet-phy@3 {
		reg = <3>;
		ti,rx-internal-delay = <DP83867_RGMIIDCTL_2_25_NS>;
		ti,tx-internal-delay = <DP83867_RGMIIDCTL_250_PS>;
		ti,fifo-depth = <DP83867_PHYCR_FIFO_DEPTH_8_B_NIB>;
		ti,min-output-impedance;
		ti,dp83867-rxctrl-strap-quirk;
	};
};

&usb2_phy1 {
	phy-supply = <&ldo3_reg>;
};

&usb2_phy2 {
	phy-supply = <&ldo3_reg>;
};

&dss {
	status = "ok";
	vdda_video-supply = <&ldo5_reg>;
};

&hdmi {
	status = "ok";

	vdda-supply = <&ldo1_reg>;

	port {
		hdmi_out: endpoint {
			remote-endpoint = <&tpd12s015_in>;
		};
	};
};

&qspi {
	spi-max-frequency = <96000000>;
	m25p80@0 {
		spi-max-frequency = <96000000>;
	};
};

&pcie2_phy {
	status = "okay";
};

&pcie1_rc {
	num-lanes = <2>;
	phys = <&pcie1_phy>, <&pcie2_phy>;
	phy-names = "pcie-phy0", "pcie-phy1";
};

&pcie1_ep {
	num-lanes = <2>;
	phys = <&pcie1_phy>, <&pcie2_phy>;
	phy-names = "pcie-phy0", "pcie-phy1";
};

&extcon_usb1 {
	vbus-gpio = <&pcf_lcd 14 GPIO_ACTIVE_HIGH>;
};

&extcon_usb2 {
	vbus-gpio = <&pcf_lcd 15 GPIO_ACTIVE_HIGH>;
};

&m_can0 {
	can-transceiver {
		max-bitrate = <5000000>;
	};
};

<<<<<<< HEAD
&cal {
	status = "okay";
};

&csi2_0 {
	csi2_phy0: endpoint@0 {
		slave-mode;
		remote-endpoint = <&csi2_cam0>;
	};
};

&vin2a {
	vin2a_ep: endpoint@0 {
		slave-mode;
		remote-endpoint = <&onboardLI>;
	};
};
=======
&ipu2 {
	status = "okay";
	memory-region = <&ipu2_cma_pool>;
};

&ipu1 {
	status = "okay";
	memory-region = <&ipu1_cma_pool>;
};

&dsp1 {
	status = "okay";
	memory-region = <&dsp1_cma_pool>;
};

&dsp2 {
	status = "okay";
	memory-region = <&dsp2_cma_pool>;
};
>>>>>>> 8a953aee
<|MERGE_RESOLUTION|>--- conflicted
+++ resolved
@@ -604,7 +604,6 @@
 	};
 };
 
-<<<<<<< HEAD
 &cal {
 	status = "okay";
 };
@@ -622,7 +621,7 @@
 		remote-endpoint = <&onboardLI>;
 	};
 };
-=======
+
 &ipu2 {
 	status = "okay";
 	memory-region = <&ipu2_cma_pool>;
@@ -641,5 +640,4 @@
 &dsp2 {
 	status = "okay";
 	memory-region = <&dsp2_cma_pool>;
-};
->>>>>>> 8a953aee
+};