--- conflicted
+++ resolved
@@ -308,7 +308,6 @@
 		spi-max-frequency = <1000000>;
 		spi-cpol;
 	};
-<<<<<<< HEAD
 
 	spi_nor: flash@0 {
 		#address-cells = <1>;
@@ -342,8 +341,6 @@
 		};
 	};
 
-=======
->>>>>>> 07efcb34
 };
 
 &tscadc {
@@ -450,7 +447,6 @@
 	status = "okay";
 };
 
-<<<<<<< HEAD
 &gpio3 {
 	p4 {
 		gpio-hog;
@@ -499,7 +495,8 @@
 	status = "okay";
 	reset-gpios = <&gpio2 5 GPIO_ACTIVE_LOW>;
 	reset-delay-us = <2>;   /* PHY datasheet states 1uS min */
-=======
+};
+
 &pruss_soc_bus {
 	status = "okay";
 
@@ -514,5 +511,4 @@
 			status = "okay";
 		};
 	};
->>>>>>> 07efcb34
 };